--- conflicted
+++ resolved
@@ -56,13 +56,8 @@
 regex = "1.10.3"
 reqwest = { version = "0.11.24", default-features = false }
 reqwest-middleware = "0.2.4"
-<<<<<<< HEAD
-#rip = { package = "rattler_installs_packages", version = "0.7.0", default-features = false }
-#rip = { package = "rattler_installs_packages", path = "../rip/crates/rattler_installs_packages" }
+#rip = { package = "rattler_installs_packages", version = "0.8.0", default-features = false }
 rip = { package = "rattler_installs_packages", git = "https://github.com/prefix-dev/rattler_installs_packages", branch = "main" }
-=======
-rip = { package = "rattler_installs_packages", version = "0.8.0", default-features = false }
->>>>>>> ebe4b49c
 self-replace = "1.3.7"
 serde = "1.0.196"
 serde-untagged = "0.1.5"
