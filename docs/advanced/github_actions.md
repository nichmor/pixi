---
part: pixi/advanced
title: GitHub Action
description: Learn how to use pixi using GitHub Actions
---
<!--
Modifications to this file are related to the README.md in https://github.com/prefix-dev/setup-pixi,
please keep these two in sync by making a PR in both
-->

We created [prefix-dev/setup-pixi](https://github.com/prefix-dev/setup-pixi) to facilitate using pixi in CI.

## Usage

```yaml
- uses: prefix-dev/setup-pixi@v0.8.0
  with:
<<<<<<< HEAD
    pixi-version: v0.32.0
=======
    pixi-version: v0.32.1
>>>>>>> 475ad614
    cache: true
    auth-host: prefix.dev
    auth-token: ${{ secrets.PREFIX_DEV_TOKEN }}
- run: pixi run test
```

!!!warning "Pin your action versions"
    Since pixi is not yet stable, the API of this action may change between minor versions.
    Please pin the versions of this action to a specific version (i.e., `prefix-dev/setup-pixi@v0.8.0`) to avoid breaking changes.
    You can automatically update the version of this action by using [Dependabot](https://docs.github.com/en/code-security/dependabot/working-with-dependabot/keeping-your-actions-up-to-date-with-dependabot).

    Put the following in your `.github/dependabot.yml` file to enable Dependabot for your GitHub Actions:

    ```yaml title=".github/dependabot.yml"
    version: 2
    updates:
      - package-ecosystem: github-actions
        directory: /
        schedule:
          interval: monthly # (1)!
        groups:
          dependencies:
            patterns:
              - "*"
    ```

    1.  or `daily`, `weekly`

## Features

To see all available input arguments, see the [`action.yml`](https://github.com/prefix-dev/setup-pixi/blob/main/action.yml) file in `setup-pixi`.
The most important features are described below.

### Caching

The action supports caching of the pixi environment.
By default, caching is enabled if a `pixi.lock` file is present.
It will then use the `pixi.lock` file to generate a hash of the environment and cache it.
If the cache is hit, the action will skip the installation and use the cached environment.
You can specify the behavior by setting the `cache` input argument.

!!!tip "Customize your cache key"
    If you need to customize your cache-key, you can use the `cache-key` input argument.
    This will be the prefix of the cache key. The full cache key will be `<cache-key><conda-arch>-<hash>`.

!!!tip "Only save caches on `main`"
    In order to not exceed the [10 GB cache size limit](https://docs.github.com/en/actions/using-workflows/caching-dependencies-to-speed-up-workflows#usage-limits-and-eviction-policy) as fast, you might want to restrict when the cache is saved.
    This can be done by setting the `cache-write` argument.

    ```yaml
    - uses: prefix-dev/setup-pixi@v0.8.0
      with:
        cache: true
        cache-write: ${{ github.event_name == 'push' && github.ref_name == 'main' }}
    ```

### Multiple environments

With pixi, you can create multiple environments for different requirements.
You can also specify which environment(s) you want to install by setting the `environments` input argument.
This will install all environments that are specified and cache them.

```toml
[project]
name = "my-package"
channels = ["conda-forge"]
platforms = ["linux-64"]

[dependencies]
python = ">=3.11"
pip = "*"
polars = ">=0.14.24,<0.21"

[feature.py311.dependencies]
python = "3.11.*"
[feature.py312.dependencies]
python = "3.12.*"

[environments]
py311 = ["py311"]
py312 = ["py312"]
```

#### Multiple environments using a matrix

The following example will install the `py311` and `py312` environments in different jobs.

```yaml
test:
  runs-on: ubuntu-latest
  strategy:
    matrix:
      environment: [py311, py312]
  steps:
  - uses: actions/checkout@v4
  - uses: prefix-dev/setup-pixi@v0.8.0
    with:
      environments: ${{ matrix.environment }}
```

#### Install multiple environments in one job

The following example will install both the `py311` and the `py312` environment on the runner.

```yaml
- uses: prefix-dev/setup-pixi@v0.8.0
  with:
    environments: >- # (1)!
      py311
      py312
- run: |
  pixi run -e py311 test
  pixi run -e py312 test
```

1. separated by spaces, equivalent to

   ```yaml
   environments: py311 py312
   ```

!!!warning "Caching behavior if you don't specify environments"
    If you don't specify any environment, the `default` environment will be installed and cached, even if you use other environments.

### Authentication

There are currently three ways to authenticate with pixi:

- using a token
- using a username and password
- using a conda-token

For more information, see [Authentication](./authentication.md).

!!!warning "Handle secrets with care"
    Please only store sensitive information using [GitHub secrets](https://docs.github.com/en/actions/security-guides/using-secrets-in-github-actions). Do not store them in your repository.
    When your sensitive information is stored in a GitHub secret, you can access it using the `${{ secrets.SECRET_NAME }}` syntax.
    These secrets will always be masked in the logs.

#### Token

Specify the token using the `auth-token` input argument.
This form of authentication (bearer token in the request headers) is mainly used at [prefix.dev](https://prefix.dev).

```yaml
- uses: prefix-dev/setup-pixi@v0.8.0
  with:
    auth-host: prefix.dev
    auth-token: ${{ secrets.PREFIX_DEV_TOKEN }}
```

#### Username and password

Specify the username and password using the `auth-username` and `auth-password` input arguments.
This form of authentication (HTTP Basic Auth) is used in some enterprise environments with [artifactory](https://jfrog.com/artifactory) for example.

```yaml
- uses: prefix-dev/setup-pixi@v0.8.0
  with:
    auth-host: custom-artifactory.com
    auth-username: ${{ secrets.PIXI_USERNAME }}
    auth-password: ${{ secrets.PIXI_PASSWORD }}
```

#### Conda-token

Specify the conda-token using the `conda-token` input argument.
This form of authentication (token is encoded in URL: `https://my-quetz-instance.com/t/<token>/get/custom-channel`) is used at [anaconda.org](https://anaconda.org) or with [quetz instances](https://github.com/mamba-org/quetz).

```yaml
- uses: prefix-dev/setup-pixi@v0.8.0
  with:
    auth-host: anaconda.org # (1)!
    conda-token: ${{ secrets.CONDA_TOKEN }}
```

1. or my-quetz-instance.com

### Custom shell wrapper

`setup-pixi` allows you to run command inside of the pixi environment by specifying a custom shell wrapper with `shell: pixi run bash -e {0}`.
This can be useful if you want to run commands inside of the pixi environment, but don't want to use the `pixi run` command for each command.

```yaml
- run: | # (1)!
    python --version
    pip install --no-deps -e .
  shell: pixi run bash -e {0}
```

1. everything here will be run inside of the pixi environment

You can even run Python scripts like this:

```yaml
- run: | # (1)!
    import my_package
    print("Hello world!")
  shell: pixi run python {0}
```

1. everything here will be run inside of the pixi environment

If you want to use PowerShell, you need to specify `-Command` as well.

```yaml
- run: | # (1)!
    python --version | Select-String "3.11"
  shell: pixi run pwsh -Command {0} # pwsh works on all platforms
```

1. everything here will be run inside of the pixi environment

!!!note "How does it work under the hood?"
    Under the hood, the `shell: xyz {0}` option is implemented by creating a temporary script file and calling `xyz` with that script file as an argument.
    This file does not have the executable bit set, so you cannot use `shell: pixi run {0}` directly but instead have to use `shell: pixi run bash {0}`.
    There are some custom shells provided by GitHub that have slightly different behavior, see [`jobs.<job_id>.steps[*].shell`](https://docs.github.com/en/actions/using-workflows/workflow-syntax-for-github-actions#jobsjob_idstepsshell) in the documentation.
    See the [official documentation](https://docs.github.com/en/actions/using-workflows/workflow-syntax-for-github-actions#custom-shell) and [ADR 0277](https://github.com/actions/runner/blob/main/docs/adrs/0277-run-action-shell-options.md) for more information about how the `shell:` input works in GitHub Actions.

#### One-off shell wrapper using `pixi exec`

With `pixi exec`, you can also run a one-off command inside a temporary pixi environment.

```yaml
- run: | # (1)!
    zstd --version
  shell: pixi exec --spec zstd -- bash -e {0}
```

1. everything here will be run inside of the temporary pixi environment

```yaml
- run: | # (1)!
    import ruamel.yaml
    # ...
  shell: pixi exec --spec python=3.11.* --spec ruamel.yaml -- python {0}
```

1. everything here will be run inside of the temporary pixi environment

See [here](../reference/cli.md#exec) for more information about `pixi exec`.

### Environment activation

Instead of using a custom shell wrapper, you can also make all pixi-installed binaries available to subsequent steps by "activating" the installed environment in the currently running job.
To this end, `setup-pixi` adds all environment variables set when executing `pixi run` to `$GITHUB_ENV` and, similarly, adds all path modifications to `$GITHUB_PATH`.
As a result, all installed binaries can be accessed without having to call `pixi run`.

```yaml
- uses: prefix-dev/setup-pixi@v0.8.0
  with:
    activate-environment: true
```

If you are installing multiple environments, you will need to specify the name of the environment that you want to be activated.

```yaml
- uses: prefix-dev/setup-pixi@v0.8.0
  with:
    environments: >-
      py311
      py312
    activate-environment: py311
```

Activating an environment may be more useful than using a custom shell wrapper as it allows non-shell based steps to access binaries on the path.
However, be aware that this option augments the environment of your job.

### `--frozen` and `--locked`

You can specify whether `setup-pixi` should run `pixi install --frozen` or `pixi install --locked` depending on the `frozen` or the `locked` input argument.
See the [official documentation](https://prefix.dev/docs/pixi/cli#install) for more information about the `--frozen` and `--locked` flags.

```yaml
- uses: prefix-dev/setup-pixi@v0.8.0
  with:
    locked: true
    # or
    frozen: true
```

If you don't specify anything, the default behavior is to run `pixi install --locked` if a `pixi.lock` file is present and `pixi install` otherwise.

### Debugging

There are two types of debug logging that you can enable.

#### Debug logging of the action

The first one is the debug logging of the action itself.
This can be enabled by for the action by re-running the action in debug mode:

![Re-run in debug mode](https://raw.githubusercontent.com/prefix-dev/setup-pixi/main/.github/assets/enable-debug-logging-light.png#only-light)
![Re-run in debug mode](https://raw.githubusercontent.com/prefix-dev/setup-pixi/main/.github/assets/enable-debug-logging-dark.png#only-dark)

!!!tip "Debug logging documentation"
    For more information about debug logging in GitHub Actions, see [the official documentation](https://docs.github.com/en/actions/monitoring-and-troubleshooting-workflows/enabling-debug-logging).

#### Debug logging of pixi

The second type is the debug logging of the pixi executable.
This can be specified by setting the `log-level` input.

```yaml
- uses: prefix-dev/setup-pixi@v0.8.0
  with:
    log-level: vvv # (1)!
```

1. One of `q`, `default`, `v`, `vv`, or `vvv`.

If nothing is specified, `log-level` will default to `default` or `vv` depending on if [debug logging is enabled for the action](#debug-logging-of-the-action).

### Self-hosted runners

On self-hosted runners, it may happen that some files are persisted between jobs.
This can lead to problems or secrets getting leaked between job runs.
To avoid this, you can use the `post-cleanup` input to specify the post cleanup behavior of the action (i.e., what happens _after_ all your commands have been executed).

If you set `post-cleanup` to `true`, the action will delete the following files:

- `.pixi` environment
- the pixi binary
- the rattler cache
- other rattler files in `~/.rattler`

If nothing is specified, `post-cleanup` will default to `true`.

On self-hosted runners, you also might want to alter the default pixi install location to a temporary location. You can use `pixi-bin-path: ${{ runner.temp }}/bin/pixi` to do this.

```yaml
- uses: prefix-dev/setup-pixi@v0.8.0
  with:
    post-cleanup: true
    pixi-bin-path: ${{ runner.temp }}/bin/pixi # (1)!
```

1. `${{ runner.temp }}\Scripts\pixi.exe` on Windows

You can also use a preinstalled local version of pixi on the runner by not setting any of the `pixi-version`,
`pixi-url` or `pixi-bin-path` inputs. This action will then try to find a local version of pixi in the runner's PATH.

### Using the `pyproject.toml` as a manifest file for pixi.
`setup-pixi` will automatically pick up the `pyproject.toml` if it contains a `[tool.pixi.project]` section and no `pixi.toml`.
This can be overwritten by setting the `manifest-path` input argument.

```yaml
- uses: prefix-dev/setup-pixi@v0.8.0
  with:
    manifest-path: pyproject.toml
```

## More examples

If you want to see more examples, you can take a look at the [GitHub Workflows of the `setup-pixi` repository](https://github.com/prefix-dev/setup-pixi/blob/main/.github/workflows/test.yml).<|MERGE_RESOLUTION|>--- conflicted
+++ resolved
@@ -15,11 +15,7 @@
 ```yaml
 - uses: prefix-dev/setup-pixi@v0.8.0
   with:
-<<<<<<< HEAD
-    pixi-version: v0.32.0
-=======
     pixi-version: v0.32.1
->>>>>>> 475ad614
     cache: true
     auth-host: prefix.dev
     auth-token: ${{ secrets.PREFIX_DEV_TOKEN }}
