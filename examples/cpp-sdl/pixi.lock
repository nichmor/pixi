--- conflicted
+++ resolved
@@ -234,11 +234,7 @@
   - __glibc >=2.17,<3.0.a0
   - libgcc >=13
   constrains:
-<<<<<<< HEAD
-  - expat 2.6.3.*
-=======
   - expat 2.6.4.*
->>>>>>> e7ad9bf7
   channel: https://fast.prefix.dev/conda-forge
   license: MIT
   license_family: MIT
@@ -275,13 +271,8 @@
   - _libgcc_mutex 0.1 conda_forge
   - _openmp_mutex >=4.5
   constrains:
-<<<<<<< HEAD
-  - libgomp 14.1.0 h77fa898_1
-  - libgcc-ng ==14.1.0=*_1
-=======
   - libgomp 14.2.0 h77fa898_1
   - libgcc-ng ==14.2.0=*_1
->>>>>>> e7ad9bf7
   channel: https://fast.prefix.dev/conda-forge
   license: GPL-3.0-only WITH GCC-exception-3.1
   license_family: GPL
@@ -291,11 +282,7 @@
   sha256: 3a76969c80e9af8b6e7a55090088bc41da4cffcde9e2c71b17f44d37b7cb87f7
   md5: e39480b9ca41323497b05492a63bc35b
   depends:
-<<<<<<< HEAD
-  - libgcc 14.1.0 h77fa898_1
-=======
   - libgcc 14.2.0 h77fa898_1
->>>>>>> e7ad9bf7
   channel: https://fast.prefix.dev/conda-forge
   license: GPL-3.0-only WITH GCC-exception-3.1
   license_family: GPL
@@ -346,11 +333,7 @@
   - libzlib >=1.3.1,<2.0a0
   - pcre2 >=10.44,<10.45.0a0
   constrains:
-<<<<<<< HEAD
-  - glib 2.82.1 *_0
-=======
   - glib 2.82.2 *_0
->>>>>>> e7ad9bf7
   channel: https://fast.prefix.dev/conda-forge
   license: LGPL-2.1-or-later
   size: 3931898
@@ -363,19 +346,6 @@
   channel: https://fast.prefix.dev/conda-forge
   license: GPL-3.0-only WITH GCC-exception-3.1
   license_family: GPL
-<<<<<<< HEAD
-  size: 460218
-  timestamp: 1724801743478
-- conda: https://conda.anaconda.org/conda-forge/linux-64/libgpg-error-1.50-h4f305b6_0.conda
-  sha256: c60969d5c315f33fee90a1f2dd5d169e2834ace5a55f5a6f822aa7485a3a84cc
-  md5: 0d7ff1a8e69565ca3add6925e18e708f
-  depends:
-  - gettext
-  - libasprintf >=0.22.5,<1.0a0
-  - libgcc-ng >=12
-  - libgettextpo >=0.22.5,<1.0a0
-  - libstdcxx-ng >=12
-=======
   size: 460992
   timestamp: 1729027639220
 - conda: https://conda.anaconda.org/conda-forge/linux-64/libgpg-error-1.51-hbd13f7d_1.conda
@@ -385,7 +355,6 @@
   - __glibc >=2.17,<3.0.a0
   - libgcc >=13
   - libstdcxx >=13
->>>>>>> e7ad9bf7
   channel: https://fast.prefix.dev/conda-forge
   license: LGPL-2.1-only
   license_family: GPL
@@ -441,11 +410,7 @@
   sha256: 4661af0eb9bdcbb5fb33e5d0023b001ad4be828fccdcc56500059d56f9869462
   md5: 234a5554c53625688d51062645337328
   depends:
-<<<<<<< HEAD
-  - libgcc 14.1.0 h77fa898_1
-=======
   - libgcc 14.2.0 h77fa898_1
->>>>>>> e7ad9bf7
   channel: https://fast.prefix.dev/conda-forge
   license: GPL-3.0-only WITH GCC-exception-3.1
   license_family: GPL
@@ -455,11 +420,7 @@
   sha256: 25bb30b827d4f6d6f0522cc0579e431695503822f144043b93c50237017fffd8
   md5: 8371ac6457591af2cf6159439c1fd051
   depends:
-<<<<<<< HEAD
-  - libstdcxx 14.1.0 hc0a3c3a_1
-=======
   - libstdcxx 14.2.0 hc0a3c3a_1
->>>>>>> e7ad9bf7
   channel: https://fast.prefix.dev/conda-forge
   license: GPL-3.0-only WITH GCC-exception-3.1
   license_family: GPL
@@ -534,14 +495,9 @@
   sha256: 39c4700fb3fbe403a77d8cc27352fa72ba744db487559d5d44bf8411bb4ea200
   md5: c7f302fd11eeb0987a6a5e1f3aed6a21
   depends:
-<<<<<<< HEAD
-  - libgcc-ng >=12
-  - libstdcxx-ng >=12
-=======
   - __glibc >=2.17,<3.0.a0
   - libgcc >=13
   - libstdcxx >=13
->>>>>>> e7ad9bf7
   channel: https://fast.prefix.dev/conda-forge
   license: LGPL-2.1-only
   license_family: LGPL
@@ -642,11 +598,7 @@
   - libgcc >=14
   - sdl2 >=2.30.7,<3.0a0
   input:
-<<<<<<< HEAD
-    hash: e44e13c9ff79a4d053aa32b2bf2d5cea26b3a0337a6a6ca357eb87f27a11b2c2
-=======
     hash: eff52d96c66ed874d6f943863e7604d2dad918486c4b56c6b72f0d3098d31715
->>>>>>> e7ad9bf7
     globs:
     - pixi.toml
 - conda: .
@@ -658,11 +610,7 @@
   - libcxx >=19
   - sdl2 >=2.30.7,<3.0a0
   input:
-<<<<<<< HEAD
-    hash: e44e13c9ff79a4d053aa32b2bf2d5cea26b3a0337a6a6ca357eb87f27a11b2c2
-=======
     hash: eff52d96c66ed874d6f943863e7604d2dad918486c4b56c6b72f0d3098d31715
->>>>>>> e7ad9bf7
     globs:
     - pixi.toml
 - conda: .
@@ -674,11 +622,7 @@
   - libcxx >=19
   - sdl2 >=2.30.7,<3.0a0
   input:
-<<<<<<< HEAD
-    hash: e44e13c9ff79a4d053aa32b2bf2d5cea26b3a0337a6a6ca357eb87f27a11b2c2
-=======
     hash: eff52d96c66ed874d6f943863e7604d2dad918486c4b56c6b72f0d3098d31715
->>>>>>> e7ad9bf7
     globs:
     - pixi.toml
 - conda: .
@@ -691,11 +635,7 @@
   - vc14_runtime >=14.16.27033
   - sdl2 >=2.30.7,<3.0a0
   input:
-<<<<<<< HEAD
-    hash: e44e13c9ff79a4d053aa32b2bf2d5cea26b3a0337a6a6ca357eb87f27a11b2c2
-=======
     hash: eff52d96c66ed874d6f943863e7604d2dad918486c4b56c6b72f0d3098d31715
->>>>>>> e7ad9bf7
     globs:
     - pixi.toml
 - conda: https://conda.anaconda.org/conda-forge/win-64/ucrt-10.0.22621.0-h57928b3_1.conda
@@ -725,11 +665,7 @@
   depends:
   - ucrt >=10.0.20348.0
   constrains:
-<<<<<<< HEAD
-  - vs2015_runtime 14.40.33810.* *_22
-=======
   - vs2015_runtime 14.42.34433.* *_23
->>>>>>> e7ad9bf7
   channel: https://fast.prefix.dev/conda-forge
   license: LicenseRef-MicrosoftVisualCpp2015-2022Runtime
   license_family: Proprietary
