--- conflicted
+++ resolved
@@ -1,11 +1,7 @@
 github_url = "https://github.com/prefix-dev/pixi"
 
 [version]
-<<<<<<< HEAD
-current = "0.32.0"
-=======
 current = "0.32.1"
->>>>>>> 475ad614
 
 # Example of a semver regexp.
 # Make sure this matches current_version before
@@ -23,11 +19,7 @@
 
 [git]
 # The current version will get updated when tbump is run
-<<<<<<< HEAD
-message_template = "Bump version: 0.32.0 → {new_version}"
-=======
 message_template = "Bump version: 0.32.1 → {new_version}"
->>>>>>> 475ad614
 tag_template = "v{new_version}"
 
 # For each file to patch, add a [[file]] config
