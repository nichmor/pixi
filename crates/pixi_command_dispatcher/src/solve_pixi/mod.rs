--- conflicted
+++ resolved
@@ -362,27 +362,6 @@
         channel_config: &ChannelConfig,
     ) -> Result<(), Box<SolvePixiEnvironmentError>> {
         for (pkg, spec) in binary_specs.iter_specs() {
-<<<<<<< HEAD
-            let BinarySpec::DetailedVersion(v) = spec else {
-                continue;
-            };
-            let Some(channel) = &v.channel else { continue };
-
-            let base_url = channel
-                .clone()
-                .into_base_url(channel_config)
-                .map_err(SolvePixiEnvironmentError::ParseChannelError)
-                .map_err(CommandDispatcherError::Failed)?;
-
-            if !channels.iter().any(|c| c == &base_url) {
-                return Err(CommandDispatcherError::Failed(
-                    SolvePixiEnvironmentError::MissingChannel(MissingChannelError {
-                        package: pkg.as_normalized().to_string(),
-                        channel: base_url,
-                        advice: None,
-                    }),
-                ));
-=======
             if let BinarySpec::DetailedVersion(v) = spec {
                 if let Some(channel) = &v.channel {
                     let base_url =
@@ -403,7 +382,6 @@
                         )));
                     }
                 }
->>>>>>> 0d8b2c2f
             }
         }
         Ok(())
