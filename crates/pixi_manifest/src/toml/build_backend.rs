use std::{collections::BTreeMap, sync::Once};

use indexmap::IndexMap;
use pixi_spec::{SourceLocationSpec, TomlLocationSpec, TomlSpec};
use pixi_toml::{Same, TomlFromStr, TomlIndexMap, TomlWith};
use rattler_conda_types::NamedChannelOrUrl;
use std::borrow::Cow;
use toml_span::{DeserError, Error, Spanned, Value, de_helpers::TableHelper, value::ValueInner};

use crate::{
    PackageBuild, TargetSelector, TomlError,
    build_system::BuildBackend,
    error::GenericError,
    toml::build_target::TomlPackageBuildTarget,
    utils::{PixiSpanned, package_map::UniquePackageMap},
};

#[derive(Debug)]
pub struct TomlPackageBuild {
    pub backend: PixiSpanned<TomlBuildBackend>,
    pub channels: Option<PixiSpanned<Vec<NamedChannelOrUrl>>>,
    pub additional_dependencies: UniquePackageMap,
    pub source: Option<SourceLocationSpec>,
    pub configuration: Option<serde_value::Value>,
    pub target: IndexMap<PixiSpanned<TargetSelector>, TomlPackageBuildTarget>,
}

#[derive(Debug)]
pub struct TomlBuildBackend {
    pub name: PixiSpanned<rattler_conda_types::PackageName>,
    pub spec: TomlSpec,
    pub channels: Option<PixiSpanned<Vec<NamedChannelOrUrl>>>,
    pub additional_dependencies: UniquePackageMap,
}

impl TomlPackageBuild {
    pub fn into_build_system(self) -> Result<PackageBuild, TomlError> {
        // Parse the build backend and ensure it is a binary spec.
        let build_backend_spec = self.backend.value.spec.into_spec().map_err(|e| {
            TomlError::Generic(
                GenericError::new(e.to_string()).with_opt_span(self.backend.span.clone()),
            )
        })?;

        // Convert the additional dependencies and make sure that they are binary.
        // Prioritize backend.additional_dependencies over top-level additional_dependencies
        let additional_dependencies =
            if !self.backend.value.additional_dependencies.specs.is_empty() {
                self.backend.value.additional_dependencies.specs
            } else if !self.additional_dependencies.specs.is_empty() {
                self.additional_dependencies.specs
            } else {
                Default::default()
            };

        // Determine the channels to use, prioritizing backend.channels over top-level channels
        let channels = if let Some(backend_channels) = &self.backend.value.channels {
            if backend_channels.value.is_empty() {
                return Err(TomlError::Generic(
                    GenericError::new("No channels specified for the build backend dependencies")
                        .with_opt_span(backend_channels.span()),
                ));
            }
            Some(backend_channels.value.clone())
        } else if let Some(legacy_channels) = &self.channels {
            // Legacy top-level channels which are deprecated for migration purposes
            if legacy_channels.value.is_empty() {
                return Err(TomlError::Generic(
                    GenericError::new("No channels specified for the build backend dependencies")
                        .with_opt_span(legacy_channels.span()),
                ));
            }
            Some(legacy_channels.value.clone())
        } else {
            None
        };

        // Convert target-specific build configurations
        let target_configuration = self
            .target
            .into_iter()
            .flat_map(|(selector, target)| {
                target
                    .configuration
                    .map(|config| (selector.into_inner(), config))
            })
            .collect::<IndexMap<_, _>>();

        Ok(PackageBuild {
            backend: BuildBackend {
                name: self.backend.value.name.value,
                spec: build_backend_spec,
            },
            additional_dependencies,
<<<<<<< HEAD
            channels,
=======
            channels: self.channels.map(|channels| channels.value),
            source: self.source,
>>>>>>> 1ca5351b
            configuration: self.configuration,
            target_configuration: if target_configuration.is_empty() {
                None
            } else {
                Some(target_configuration)
            },
        })
    }
}

pub fn convert_toml_to_serde(value: &mut Value) -> Result<serde_value::Value, DeserError> {
    Ok(match value.take() {
        ValueInner::String(s) => serde_value::Value::String(s.to_string()),
        ValueInner::Integer(i) => serde_value::Value::I64(i),
        ValueInner::Float(f) => serde_value::Value::F64(f),
        ValueInner::Boolean(b) => serde_value::Value::Bool(b),
        ValueInner::Array(mut arr) => {
            let mut json_arr = Vec::new();
            for item in &mut arr {
                json_arr.push(convert_toml_to_serde(item)?);
            }
            serde_value::Value::Seq(json_arr)
        }
        ValueInner::Table(table) => {
            let mut map = BTreeMap::new();
            for (key, mut val) in table {
                map.insert(
                    serde_value::Value::String(key.to_string()),
                    convert_toml_to_serde(&mut val)?,
                );
            }
            serde_value::Value::Map(map)
        }
    })
}

impl<'de> toml_span::Deserialize<'de> for TomlBuildBackend {
    fn deserialize(value: &mut Value<'de>) -> Result<Self, DeserError> {
        let mut th = TableHelper::new(value)?;
        let name = th.required_s::<TomlFromStr<rattler_conda_types::PackageName>>("name")?;
        let channels = th
            .optional_s::<TomlWith<_, Vec<TomlFromStr<_>>>>("channels")
            .map(|s| PixiSpanned {
                value: s.value.into_inner(),
                span: Some(s.span.start..s.span.end),
            });
        let additional_dependencies: UniquePackageMap =
            th.optional("additional-dependencies").unwrap_or_default();
        th.finalize(Some(value))?;

        let spec = toml_span::Deserialize::deserialize(value)?;

        Ok(TomlBuildBackend {
            name: PixiSpanned::from(Spanned {
                value: name.value.into_inner(),
                span: name.span,
            }),
            spec,
            channels,
            additional_dependencies,
        })
    }
}

<<<<<<< HEAD
static BUILD_CHANNELS_DEPRECATION: Once = Once::new();
static BOTH_CHANNELS_WARNING: Once = Once::new();
static BUILD_ADDITIONAL_DEPS_DEPRECATION: Once = Once::new();
static BOTH_ADDITIONAL_DEPS_WARNING: Once = Once::new();
=======
fn spec_from_spanned_toml_location(
    spanned_toml: Spanned<TomlLocationSpec>,
) -> Result<SourceLocationSpec, DeserError> {
    spanned_toml
        .value
        .into_source_location_spec()
        .map_err(|err| {
            DeserError::from(Error {
                kind: toml_span::ErrorKind::Custom(Cow::Owned(err.to_string())),
                span: spanned_toml.span,
                line_info: None,
            })
        })
}
>>>>>>> 1ca5351b

impl<'de> toml_span::Deserialize<'de> for TomlPackageBuild {
    fn deserialize(value: &mut Value<'de>) -> Result<Self, DeserError> {
        let mut th = TableHelper::new(value)?;
        let build_backend: PixiSpanned<TomlBuildBackend> = th.required_s("backend")?.into();
        let channels = th
            .optional_s::<TomlWith<_, Vec<TomlFromStr<_>>>>("channels")
            .map(|s| PixiSpanned {
                value: s.value.into_inner(),
                span: Some(s.span.start..s.span.end),
            });
        let additional_dependencies: UniquePackageMap =
            th.optional("additional-dependencies").unwrap_or_default();

        let source = th
            .optional_s::<TomlLocationSpec>("source")
            .map(spec_from_spanned_toml_location)
            .transpose()?;

        let configuration = th
            .take("configuration")
            .map(|(_, mut value)| convert_toml_to_serde(&mut value))
            .transpose()?;

        let target = th
            .optional::<TomlWith<_, TomlIndexMap<_, Same>>>("target")
            .map(TomlWith::into_inner)
            .unwrap_or_default();

        th.finalize(None)?;

        // Issue a warning if both legacy channels and backend.channels are present
        if let (Some(_), Some(_)) = (&channels, &build_backend.value.channels) {
            BOTH_CHANNELS_WARNING.call_once(|| {
                eprintln!("{}Warning: Both top-level 'channels' and 'backend.channels' are specified. Using 'backend.channels'.",
                    console::style(console::Emoji("⚠️ ", "")).yellow(),
                );
            });
        }

        // Issue a migration warning if legacy channels are used
        if channels.is_some() && build_backend.value.channels.is_none() {
            BUILD_CHANNELS_DEPRECATION.call_once(|| {
                eprintln!("{}Warning: Top-level 'channels' in [package.build] is deprecated. Please move to 'backend.channels'.",
                    console::style(console::Emoji("⚠️ ", "")).yellow(),
                );
            });
        }

        // Issue a warning if both legacy additional-dependencies and backend.additional-dependencies are present
        if !additional_dependencies.specs.is_empty()
            && !build_backend.value.additional_dependencies.specs.is_empty()
        {
            BOTH_ADDITIONAL_DEPS_WARNING.call_once(|| {
                eprintln!("{}Warning: Both top-level 'additional-dependencies' and 'backend.additional-dependencies' are specified. Using 'backend.additional-dependencies'.",
                    console::style(console::Emoji("⚠️ ", "")).yellow(),
                );
            });
        }

        // Issue a migration warning if legacy additional-dependencies are used
        if !additional_dependencies.specs.is_empty()
            && build_backend.value.additional_dependencies.specs.is_empty()
        {
            BUILD_ADDITIONAL_DEPS_DEPRECATION.call_once(|| {
                eprintln!("{}Warning: Top-level 'additional-dependencies' in [package.build] is deprecated. Please move to 'backend.additional-dependencies'.",
                    console::style(console::Emoji("⚠️ ", "")).yellow(),
                );
            });
        }

        Ok(Self {
            backend: build_backend,
            channels,
            additional_dependencies,
            source,
            configuration,
            target,
        })
    }
}

#[cfg(test)]
mod test {
    use insta::assert_snapshot;
    use pixi_test_utils::format_parse_error;

    use super::*;

    fn expect_parse_failure(pixi_toml: &str) -> String {
        let parse_error = <TomlPackageBuild as crate::toml::FromTomlStr>::from_toml_str(pixi_toml)
            .and_then(TomlPackageBuild::into_build_system)
            .expect_err("parsing should fail");

        format_parse_error(pixi_toml, parse_error)
    }

    #[test]
    fn test_configuration_parsing() {
        let toml = r#"
            backend = { name = "foobar", version = "*" }
            configuration = { key = "value", other = ["foo", "bar"], integer = 1234, nested = { abc = "def" } }
        "#;
        let parsed = <TomlPackageBuild as crate::toml::FromTomlStr>::from_toml_str(toml)
            .expect("parsing should succeed");

        insta::assert_debug_snapshot!(parsed);
    }

    #[test]
    fn test_missing_version_specifier() {
        assert_snapshot!(expect_parse_failure(
            r#"
            backend = { name = "foobar" }
        "#
        ));
    }

    #[test]
    fn test_missing_backend() {
        assert_snapshot!(expect_parse_failure(""));
    }

    #[test]
    fn test_missing_name() {
        assert_snapshot!(expect_parse_failure(
            r#"
            backend = { version = "12.*" }
        "#
        ));
    }

    #[test]
    fn test_empty_channels_legacy() {
        assert_snapshot!(expect_parse_failure(
            r#"
            backend = { name = "foobar", version = "*" }
            channels = []
        "#
        ));
    }

    #[test]
    fn test_additional_build_backend_keys() {
        assert_snapshot!(expect_parse_failure(
            r#"
            backend = { name = "foobar", version = "*", sub = "bar" }
        "#
        ));
    }

    #[test]
    fn test_additional_keys() {
        assert_snapshot!(expect_parse_failure(
            r#"
            backend = { name = "foobar", version = "*" }
            additional = "key"
        "#
        ));
    }

    #[test]
    fn test_backend_channels_new_format() {
        let toml = r#"
            backend = { name = "foobar", version = "*", channels = ["https://prefix.dev/conda-forge"] }
        "#;
        let parsed = <TomlPackageBuild as crate::toml::FromTomlStr>::from_toml_str(toml)
            .and_then(TomlPackageBuild::into_build_system)
            .expect("parsing should succeed");

        assert_eq!(parsed.channels.unwrap().len(), 1);
    }

    #[test]
    fn test_backend_channels_legacy_format() {
        let toml = r#"
            backend = { name = "foobar", version = "*" }
            channels = ["https://prefix.dev/conda-forge"]
        "#;
        let parsed = <TomlPackageBuild as crate::toml::FromTomlStr>::from_toml_str(toml)
            .and_then(TomlPackageBuild::into_build_system)
            .expect("parsing should succeed");

        assert_eq!(parsed.channels.unwrap().len(), 1);
    }

    #[test]
    fn test_backend_channels_priority() {
        let toml = r#"
            backend = { name = "foobar", version = "*", channels = ["https://prefix.dev/pixi-build-backends"] }
            channels = ["https://prefix.dev/conda-forge"]
        "#;
        let parsed = <TomlPackageBuild as crate::toml::FromTomlStr>::from_toml_str(toml)
            .and_then(TomlPackageBuild::into_build_system)
            .expect("parsing should succeed");

        // Should use backend.channels, not top-level channels
        let channels = parsed.channels.unwrap();
        assert_eq!(channels.len(), 1);
        assert_eq!(
            channels[0].to_string(),
            "https://prefix.dev/pixi-build-backends"
        );
    }

    #[test]
    fn test_empty_backend_channels() {
        assert_snapshot!(expect_parse_failure(
            r#"
            backend = { name = "foobar", version = "*", channels = [] }
        "#
        ));
    }

    #[test]
    fn test_backend_additional_dependencies() {
        let toml = r#"
            backend = { name = "foobar", version = "*", additional-dependencies = { git = "*" } }
        "#;
        let parsed = <TomlPackageBuild as crate::toml::FromTomlStr>::from_toml_str(toml)
            .and_then(TomlPackageBuild::into_build_system)
            .expect("parsing should succeed");

        assert!(!parsed.additional_dependencies.is_empty());
        assert!(
            parsed
                .additional_dependencies
                .contains_key(&"git".parse::<rattler_conda_types::PackageName>().unwrap())
        );
    }

    #[test]
    fn test_legacy_additional_dependencies() {
        let toml = r#"
            backend = { name = "foobar", version = "*" }
            additional-dependencies = { git = "*" }
        "#;
        let parsed = <TomlPackageBuild as crate::toml::FromTomlStr>::from_toml_str(toml)
            .and_then(TomlPackageBuild::into_build_system)
            .expect("parsing should succeed");

        assert!(!parsed.additional_dependencies.is_empty());
        assert!(
            parsed
                .additional_dependencies
                .contains_key(&"git".parse::<rattler_conda_types::PackageName>().unwrap())
        );
    }

    #[test]
    fn test_backend_additional_dependencies_priority() {
        let toml = r#"
            backend = { name = "foobar", version = "*", additional-dependencies = { rust = "*" } }
            additional-dependencies = { git = "*" }
        "#;
        let parsed = <TomlPackageBuild as crate::toml::FromTomlStr>::from_toml_str(toml)
            .and_then(TomlPackageBuild::into_build_system)
            .expect("parsing should succeed");

        // Should prioritize backend.additional-dependencies
        assert!(!parsed.additional_dependencies.is_empty());
        assert!(
            parsed
                .additional_dependencies
                .contains_key(&"rust".parse::<rattler_conda_types::PackageName>().unwrap())
        );
        assert!(
            !parsed
                .additional_dependencies
                .contains_key(&"git".parse::<rattler_conda_types::PackageName>().unwrap())
        );
    }
}<|MERGE_RESOLUTION|>--- conflicted
+++ resolved
@@ -92,12 +92,8 @@
                 spec: build_backend_spec,
             },
             additional_dependencies,
-<<<<<<< HEAD
-            channels,
-=======
             channels: self.channels.map(|channels| channels.value),
             source: self.source,
->>>>>>> 1ca5351b
             configuration: self.configuration,
             target_configuration: if target_configuration.is_empty() {
                 None
@@ -162,12 +158,11 @@
     }
 }
 
-<<<<<<< HEAD
 static BUILD_CHANNELS_DEPRECATION: Once = Once::new();
 static BOTH_CHANNELS_WARNING: Once = Once::new();
 static BUILD_ADDITIONAL_DEPS_DEPRECATION: Once = Once::new();
 static BOTH_ADDITIONAL_DEPS_WARNING: Once = Once::new();
-=======
+
 fn spec_from_spanned_toml_location(
     spanned_toml: Spanned<TomlLocationSpec>,
 ) -> Result<SourceLocationSpec, DeserError> {
@@ -182,7 +177,6 @@
             })
         })
 }
->>>>>>> 1ca5351b
 
 impl<'de> toml_span::Deserialize<'de> for TomlPackageBuild {
     fn deserialize(value: &mut Value<'de>) -> Result<Self, DeserError> {
