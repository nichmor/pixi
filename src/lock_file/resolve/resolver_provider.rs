use std::{
    cell::RefCell,
    collections::{BTreeMap, HashMap},
    future::ready,
    rc::Rc,
};

use distribution_filename::SourceDistExtension;
use distribution_types::{
    Dist, File, FileLocation, HashComparison, IndexLocations, IndexUrl, PrioritizedDist,
    RegistrySourceDist, SourceDist, SourceDistCompatibility, UrlString,
};
use futures::{Future, FutureExt};
use pep508_rs::{PackageName, VerbatimUrl};
use pixi_consts::consts;
use uv_distribution::{ArchiveMetadata, Metadata};
use uv_resolver::{
    DefaultResolverProvider, MetadataResponse, ResolverProvider, VersionMap, VersionsResponse,
    WheelMetadataResult,
};
use uv_types::BuildContext;

use crate::lock_file::{records_by_name::HasNameVersion, PypiPackageIdentifier};

use pixi_record::PixiRecord;

pub(super) struct CondaResolverProvider<'a, Context: BuildContext> {
    pub(super) fallback: DefaultResolverProvider<'a, Context>,
    pub(super) conda_python_identifiers:
<<<<<<< HEAD
        &'a HashMap<PackageName, (PixiRecord, PypiPackageIdentifier)>,
=======
        &'a HashMap<PackageName, (RepoDataRecord, PypiPackageIdentifier)>,
>>>>>>> 475ad614

    /// Saves the number of requests by the uv solver per package
    pub(super) package_requests: Rc<RefCell<HashMap<PackageName, u32>>>,
}

impl<'a, Context: BuildContext> ResolverProvider for CondaResolverProvider<'a, Context> {
    fn get_package_versions<'io>(
        &'io self,
        package_name: &'io PackageName,
    ) -> impl Future<Output = uv_resolver::PackageVersionsResult> + 'io {
        if let Some((repodata_record, identifier)) = self.conda_python_identifiers.get(package_name)
        {
            let version = repodata_record.version().to_string();

            tracing::debug!(
                "overriding PyPI package version request {}=={}",
                package_name,
                version
            );
            // If we encounter a package that was installed by conda we simply return a single
            // available version in the form of a source distribution with the URL of the
            // conda package.
            //
            // Obviously this is not a valid source distribution but it eases debugging.

            // Don't think this matters much
            // so just fill it up with empty fields
            let file = File {
                dist_info_metadata: false,
                filename: identifier.name.as_normalized().clone().to_string(),
                hashes: vec![],
                requires_python: None,
                size: None,
                upload_time_utc_ms: None,
<<<<<<< HEAD
                url: match repodata_record {
                    PixiRecord::Binary(repodata_record) => {
                        FileLocation::AbsoluteUrl(UrlString::from(repodata_record.url.clone()))
                    }
                    PixiRecord::Source(_source) => {
                        // TODO(baszalmstra): Does this matter??
                        FileLocation::RelativeUrl("foo".to_string(), "bar".to_string())
                    }
                },
=======
                url: FileLocation::AbsoluteUrl(UrlString::from(repodata_record.url.clone())),
>>>>>>> 475ad614
                yanked: None,
            };

            let source_dist = RegistrySourceDist {
                name: identifier.name.as_normalized().clone(),
                version: version.parse().expect("could not convert to pypi version"),
                file: Box::new(file),
                index: IndexUrl::Pypi(VerbatimUrl::from_url(
                    consts::DEFAULT_PYPI_INDEX_URL.clone(),
                )),
                wheels: vec![],
                ext: SourceDistExtension::TarGz,
            };

            let prioritized_dist = PrioritizedDist::from_source(
                source_dist,
                Vec::new(),
                SourceDistCompatibility::Compatible(HashComparison::Matched),
            );

            // Record that we got a request for this package so we can track the number of requests
            self.package_requests
                .borrow_mut()
                .entry(package_name.clone())
                .and_modify(|e| *e += 1)
                .or_insert(1);

            return ready(Ok(VersionsResponse::Found(vec![VersionMap::from(
                BTreeMap::from_iter([(identifier.version.clone(), prioritized_dist)]),
            )])))
            .right_future();
        }

        // Otherwise use the default implementation
        self.fallback
            .get_package_versions(package_name)
            .left_future()
    }

    fn get_or_build_wheel_metadata<'io>(
        &'io self,
        dist: &'io Dist,
    ) -> impl Future<Output = WheelMetadataResult> + 'io {
        if let Dist::Source(SourceDist::Registry(RegistrySourceDist { name, .. })) = dist {
            if let Some((_, iden)) = self.conda_python_identifiers.get(name) {
                tracing::debug!("overriding PyPI package metadata request {}", name);
                // If this is a Source dist and the package is actually installed by conda we
                // create fake metadata with no dependencies. We assume that all conda installed
                // packages are properly installed including its dependencies.
                return ready(Ok(MetadataResponse::Found(ArchiveMetadata {
                    metadata: Metadata {
                        name: iden.name.as_normalized().clone(),
                        version: iden.version.clone(),
                        requires_dist: vec![],
                        requires_python: None,
                        provides_extras: iden.extras.iter().cloned().collect(),
                        dev_dependencies: Default::default(),
                    },
                    hashes: vec![],
                })))
                .left_future();
            }
        }

        // Otherwise just call the default implementation
        self.fallback
            .get_or_build_wheel_metadata(dist)
            .right_future()
    }

    fn index_locations(&self) -> &IndexLocations {
        self.fallback.index_locations()
    }

    fn with_reporter(self, reporter: impl uv_distribution::Reporter + 'static) -> Self {
        Self {
            fallback: self.fallback.with_reporter(reporter),
            ..self
        }
    }
}<|MERGE_RESOLUTION|>--- conflicted
+++ resolved
@@ -13,6 +13,7 @@
 use futures::{Future, FutureExt};
 use pep508_rs::{PackageName, VerbatimUrl};
 use pixi_consts::consts;
+use pixi_record::PixiRecord;
 use uv_distribution::{ArchiveMetadata, Metadata};
 use uv_resolver::{
     DefaultResolverProvider, MetadataResponse, ResolverProvider, VersionMap, VersionsResponse,
@@ -22,16 +23,10 @@
 
 use crate::lock_file::{records_by_name::HasNameVersion, PypiPackageIdentifier};
 
-use pixi_record::PixiRecord;
-
 pub(super) struct CondaResolverProvider<'a, Context: BuildContext> {
     pub(super) fallback: DefaultResolverProvider<'a, Context>,
     pub(super) conda_python_identifiers:
-<<<<<<< HEAD
         &'a HashMap<PackageName, (PixiRecord, PypiPackageIdentifier)>,
-=======
-        &'a HashMap<PackageName, (RepoDataRecord, PypiPackageIdentifier)>,
->>>>>>> 475ad614
 
     /// Saves the number of requests by the uv solver per package
     pub(super) package_requests: Rc<RefCell<HashMap<PackageName, u32>>>,
@@ -51,9 +46,9 @@
                 package_name,
                 version
             );
-            // If we encounter a package that was installed by conda we simply return a single
-            // available version in the form of a source distribution with the URL of the
-            // conda package.
+            // If we encounter a package that was installed by conda we simply return a
+            // single available version in the form of a source distribution
+            // with the URL of the conda package.
             //
             // Obviously this is not a valid source distribution but it eases debugging.
 
@@ -66,7 +61,6 @@
                 requires_python: None,
                 size: None,
                 upload_time_utc_ms: None,
-<<<<<<< HEAD
                 url: match repodata_record {
                     PixiRecord::Binary(repodata_record) => {
                         FileLocation::AbsoluteUrl(UrlString::from(repodata_record.url.clone()))
@@ -76,9 +70,6 @@
                         FileLocation::RelativeUrl("foo".to_string(), "bar".to_string())
                     }
                 },
-=======
-                url: FileLocation::AbsoluteUrl(UrlString::from(repodata_record.url.clone())),
->>>>>>> 475ad614
                 yanked: None,
             };
 
@@ -99,7 +90,8 @@
                 SourceDistCompatibility::Compatible(HashComparison::Matched),
             );
 
-            // Record that we got a request for this package so we can track the number of requests
+            // Record that we got a request for this package so we can track the number of
+            // requests
             self.package_requests
                 .borrow_mut()
                 .entry(package_name.clone())
