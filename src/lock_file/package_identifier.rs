--- conflicted
+++ resolved
@@ -36,29 +36,6 @@
             if let Some(entry) = Self::try_from_purl(purl, &record.package_record.version.as_str())?
             {
                 result.push(entry);
-<<<<<<< HEAD
-=======
-                has_pypi_purl = true;
-            }
-        }
-
-        // If there is no pypi purl, but the package is a conda-forge package, we just assume that
-        // the name of the package is equivalent to the name of the python package.
-        if !has_pypi_purl && pypi_name_mapping::is_conda_forge_record(record) {
-            // Convert the conda package names to pypi package names. If the conversion fails we
-            // just assume that its not a valid python package.
-            let name = PackageName::from_str(record.package_record.name.as_source()).ok();
-            let version =
-                pep440_rs::Version::from_str(&record.package_record.version.as_str()).ok();
-            if let (Some(name), Some(version)) = (name, version) {
-                result.push(PypiPackageIdentifier {
-                    name: PyPiPackageName::from_normalized(name),
-                    version,
-                    url: record.url.clone(),
-                    // TODO: We can't really tell which python extras are enabled in a conda package.
-                    extras: Default::default(),
-                })
->>>>>>> 1d259ffb
             }
         }
         // // In previous implementation of this function
