--- conflicted
+++ resolved
@@ -62,16 +62,12 @@
                     "{}{operation} {} ({}){}",
                     console::style(console::Emoji("✔ ", "")).green(),
                     name,
-<<<<<<< HEAD
                     channel
                         .clone()
                         .into_base_url(channel_config)
-                        .into_diagnostic()?
-=======
-                    channel.clone().into_base_url(channel_config),
+                        .into_diagnostic()?,
                     self.priority
                         .map_or_else(|| "".to_string(), |p| format!(" at priority {}", p))
->>>>>>> 7294fce8
                 ),
                 NamedChannelOrUrl::Url(url) => eprintln!(
                     "{}{operation} {}{}",
