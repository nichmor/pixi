use std::{
    borrow::Cow, collections::HashMap, fs, path::Path, str::FromStr, sync::Arc, time::Duration,
};

use distribution_filename::{DistExtension, ExtensionError, SourceDistExtension, WheelFilename};
use distribution_types::{
    BuiltDist, CachedDist, Dist, IndexLocations, IndexUrl, InstalledDist, Name, RegistryBuiltDist,
    RegistryBuiltWheel, RegistrySourceDist, SourceDist, UrlString,
};
use install_wheel_rs::linker::LinkMode;
use itertools::Itertools;
use miette::{IntoDiagnostic, WrapErr};
use pep440_rs::{Version, VersionSpecifiers};
use pep508_rs::{VerbatimUrl, VerbatimUrlError};
use pixi_consts::consts;
use pixi_manifest::{pyproject::PyProjectManifest, SystemRequirements};
<<<<<<< HEAD
use pixi_record::PixiRecord;
use pixi_uv_conversions::{
    isolated_names_to_packages, locked_indexes_to_index_locations, names_to_build_isolation,
};
use pypi_modifiers::pypi_tags::{get_pypi_tags, is_python_record};
use pypi_types::{
    HashAlgorithm, HashDigest, ParsedGitUrl, ParsedUrl, ParsedUrlError, VerbatimParsedUrl,
};
use rattler_conda_types::Platform;
use rattler_lock::{
    PackageHashes, PypiIndexes, PypiPackageData, PypiPackageEnvironmentData, UrlOrPath,
};
=======
use pixi_uv_conversions::{isolated_names_to_packages, locked_indexes_to_index_locations};
use pypi_modifiers::pypi_tags::{get_pypi_tags, is_python_record};
use pypi_types::{
    HashAlgorithm, HashDigest, ParsedGitUrl, ParsedUrl, ParsedUrlError, VerbatimParsedUrl,
};
use rattler_conda_types::{Platform, RepoDataRecord};
use rattler_lock::{
    PackageHashes, PypiIndexes, PypiPackageData, PypiPackageEnvironmentData, UrlOrPath,
};
>>>>>>> 475ad614
use url::Url;
use uv_auth::store_credentials_from_url;
use uv_cache::{ArchiveTarget, ArchiveTimestamp, Cache};
use uv_client::{Connectivity, FlatIndexClient, RegistryClientBuilder};
use uv_configuration::{ConfigSettings, IndexStrategy};
use uv_dispatch::BuildDispatch;
use uv_distribution::{DistributionDatabase, RegistryWheelIndex};
use uv_git::GitResolver;
use uv_installer::{Preparer, SitePackages, UninstallError};
use uv_normalize::PackageName;
use uv_python::{Interpreter, PythonEnvironment};
use uv_resolver::{FlatIndex, InMemoryIndex};
use uv_types::HashStrategy;

<<<<<<< HEAD
=======
use pixi_uv_conversions::names_to_build_isolation;

>>>>>>> 475ad614
use crate::{
    conda_pypi_clobber::PypiCondaClobberRegistry,
    lock_file::UvResolutionContext,
    prefix::Prefix,
    uv_reporter::{UvReporter, UvReporterOptions},
};

type CombinedPypiPackageData = (PypiPackageData, PypiPackageEnvironmentData);

fn elapsed(duration: Duration) -> String {
    let secs = duration.as_secs();

    if secs >= 60 {
        format!("{}m {:02}s", secs / 60, secs % 60)
    } else if secs > 0 {
        format!("{}.{:02}s", secs, duration.subsec_nanos() / 10_000_000)
    } else {
        format!("{}ms", duration.subsec_millis())
    }
}

/// Derived from uv [`uv_installer::Plan`]
#[derive(Debug)]
struct PixiInstallPlan {
    /// The distributions that are not already installed in the current
    /// environment, but are available in the local cache.
    pub local: Vec<CachedDist>,

    /// The distributions that are not already installed in the current
    /// environment, and are not available in the local cache.
    /// this is where we differ from UV because we want already have the URL we
    /// want to download
    pub remote: Vec<Dist>,

    /// Any distributions that are already installed in the current environment,
    /// but will be re-installed (including upgraded) to satisfy the
    /// requirements.
    pub reinstalls: Vec<InstalledDist>,

    /// Any distributions that are already installed in the current environment,
    /// and are _not_ necessary to satisfy the requirements.
    pub extraneous: Vec<InstalledDist>,

    /// Keep track of any packages that have been re-installed because of
    /// installer mismatch we can warn the user later that this has happened
    pub installer_mismatch: Vec<String>,
}

/// Converts our locked data to a file
fn locked_data_to_file(
    url: &Url,
    hash: Option<&PackageHashes>,
    filename: &str,
    requires_python: Option<VersionSpecifiers>,
) -> distribution_types::File {
    let url = distribution_types::FileLocation::AbsoluteUrl(UrlString::from(url.clone()));

    // Convert PackageHashes to uv hashes
    let hashes = if let Some(hash) = hash {
        match hash {
            rattler_lock::PackageHashes::Md5(md5) => vec![HashDigest {
                algorithm: HashAlgorithm::Md5,
                digest: format!("{:x}", md5).into(),
            }],
            rattler_lock::PackageHashes::Sha256(sha256) => vec![HashDigest {
                algorithm: HashAlgorithm::Sha256,
                digest: format!("{:x}", sha256).into(),
            }],
            rattler_lock::PackageHashes::Md5Sha256(md5, sha256) => vec![
                HashDigest {
                    algorithm: HashAlgorithm::Md5,
                    digest: format!("{:x}", md5).into(),
                },
                HashDigest {
                    algorithm: HashAlgorithm::Sha256,
                    digest: format!("{:x}", sha256).into(),
                },
            ],
        }
    } else {
        vec![]
    };

    distribution_types::File {
        filename: filename.to_string(),
        dist_info_metadata: false,
        hashes,
        requires_python,
        upload_time_utc_ms: None,
        yanked: None,
        size: None,
        url,
    }
}

/// Check if the url is a direct url
/// Files, git, are direct urls
/// Direct urls to wheels or sdists are prefixed with a `direct` scheme
/// by us when resolving the lock file
fn is_direct_url(url_scheme: &str) -> bool {
    url_scheme == "file"
        || url_scheme == "git+http"
        || url_scheme == "git+https"
        || url_scheme == "git+ssh"
        || url_scheme.starts_with("direct")
}

/// Strip of the `direct` scheme from the url if it is there
fn strip_direct_scheme(url: &Url) -> Cow<'_, Url> {
    url.as_ref()
        .strip_prefix("direct+")
        .and_then(|str| Url::from_str(str).ok())
        .map(Cow::Owned)
        .unwrap_or(Cow::Borrowed(url))
}

#[derive(Debug, thiserror::Error)]
enum ConvertToUvDistError {
    #[error("error creating ParsedUrl")]
    ParseUrl(#[from] Box<ParsedUrlError>),
    #[error("error creating uv Dist from url")]
    Uv(#[from] distribution_types::Error),
    #[error("error constructing verbatim url")]
    VerbatimUrl(#[from] VerbatimUrlError),
    #[error("error extracting extension from {1}")]
    Extension(#[source] ExtensionError, String),
}

/// Convert from a PypiPackageData to a uv [`distribution_types::Dist`]
fn convert_to_dist(
    pkg: &PypiPackageData,
    lock_file_dir: &Path,
) -> Result<Dist, ConvertToUvDistError> {
    // Figure out if it is a url from the registry or a direct url
    let dist = match &pkg.location {
        UrlOrPath::Url(url) if is_direct_url(url.scheme()) => {
            let url_without_direct = strip_direct_scheme(url);
            Dist::from_url(
                pkg.name.clone(),
                VerbatimParsedUrl {
                    parsed_url: ParsedUrl::try_from(url_without_direct.clone().into_owned())
                        .map_err(Box::new)?,
                    verbatim: VerbatimUrl::from(url_without_direct.into_owned()),
                },
            )?
        }
        UrlOrPath::Url(url) => {
            // We consider it to be a registry url
            // Extract last component from registry url
            // should be something like `package-0.1.0-py3-none-any.whl`
            let filename_raw = url.path_segments().unwrap().last().unwrap();

            // Decode the filename to avoid issues with the HTTP coding like `%2B` to `+`
            let filename_decoded =
                percent_encoding::percent_decode_str(filename_raw).decode_utf8_lossy();

            // Now we can convert the locked data to a [`distribution_types::File`]
            // which is essentially the file information for a wheel or sdist
            let file = locked_data_to_file(
                url,
                pkg.hash.as_ref(),
                filename_decoded.as_ref(),
                pkg.requires_python.clone(),
            );

            // Recreate the filename from the extracted last component
            // If this errors this is not a valid wheel filename
            // and we should consider it a sdist
            let filename = WheelFilename::from_str(filename_decoded.as_ref());
            if let Ok(filename) = filename {
                Dist::Built(BuiltDist::Registry(RegistryBuiltDist {
                    wheels: vec![RegistryBuiltWheel {
                        filename,
                        file: Box::new(file),
                        // This should be fine because currently it is only used for caching
                        // When upgrading uv and running into problems we would need to sort this
                        // out but it would require adding the indexes to
                        // the lock file
                        index: IndexUrl::Pypi(VerbatimUrl::from_url(
                            consts::DEFAULT_PYPI_INDEX_URL.clone(),
                        )),
                    }],
                    best_wheel_index: 0,
                    sdist: None,
                }))
            } else {
                Dist::Source(SourceDist::Registry(RegistrySourceDist {
                    name: pkg.name.clone(),
                    version: pkg.version.clone(),
                    file: Box::new(file),
                    // This should be fine because currently it is only used for caching
                    index: IndexUrl::Pypi(VerbatimUrl::from_url(
                        consts::DEFAULT_PYPI_INDEX_URL.clone(),
                    )),
                    // I don't think this really matters for the install
                    wheels: vec![],
                    ext: SourceDistExtension::from_path(Path::new(filename_raw)).map_err(|e| {
                        ConvertToUvDistError::Extension(e, filename_raw.to_string())
                    })?,
                }))
            }
        }
        UrlOrPath::Path(path) => {
            let native_path = Path::new(path.as_str());
            let abs_path = if path.is_absolute() {
                native_path.to_path_buf()
            } else {
                lock_file_dir.join(native_path)
            };

            let absolute_url = VerbatimUrl::from_absolute_path(&abs_path)?;
            if abs_path.is_dir() {
                Dist::from_directory_url(
                    pkg.name.clone(),
                    absolute_url,
                    &abs_path,
                    pkg.editable,
                    false,
                )?
            } else {
                Dist::from_file_url(
                    pkg.name.clone(),
                    absolute_url,
                    &abs_path,
                    DistExtension::from_path(&abs_path).map_err(|e| {
                        ConvertToUvDistError::Extension(e, abs_path.to_string_lossy().to_string())
                    })?,
                )?
            }
        }
    };

    Ok(dist)
}

enum ValidateInstall {
    /// Keep this package
    Keep,
    /// Reinstall this package
    Reinstall,
}

/// Check freshness of a locked url against an installed dist
fn check_url_freshness(locked_url: &Url, installed_dist: &InstalledDist) -> miette::Result<bool> {
    if let Ok(archive) = locked_url.to_file_path() {
        // This checks the entrypoints like `pyproject.toml`, `setup.cfg`, and
        // `setup.py` against the METADATA of the installed distribution
        if ArchiveTimestamp::up_to_date_with(&archive, ArchiveTarget::Install(installed_dist))
            .into_diagnostic()?
        {
            tracing::debug!("Requirement already satisfied (and up-to-date): {installed_dist}");
            Ok(true)
        } else {
            tracing::debug!("Requirement already satisfied (but not up-to-date): {installed_dist}");
            Ok(false)
        }
    } else {
        // Otherwise, assume the requirement is up-to-date.
        tracing::debug!("Requirement already satisfied (assumed up-to-date): {installed_dist}");
        Ok(true)
    }
}

/// Check if a package needs to be reinstalled
fn need_reinstall(
    installed: &InstalledDist,
    locked: &PypiPackageData,
    python_version: &Version,
) -> miette::Result<ValidateInstall> {
    // Check if the installed version is the same as the required version
    match installed {
        InstalledDist::Registry(reg) => {
            if reg.version != locked.version {
                tracing::debug!(
                    "Installed version {} does not match locked version {}",
                    reg.version,
                    locked.version
                );
                return Ok(ValidateInstall::Reinstall);
            }
        }

        // For installed distributions check the direct_url.json to check if a re-install is needed
        InstalledDist::Url(direct_url) => {
            let direct_url_json = match InstalledDist::direct_url(&direct_url.path) {
                Ok(Some(direct_url)) => direct_url,
                Ok(None) => {
                    tracing::warn!(
                        "could not find direct_url.json in {}",
                        direct_url.path.display()
                    );
                    return Ok(ValidateInstall::Reinstall);
                }
                Err(err) => {
                    tracing::warn!(
                        "could not read direct_url.json in {}: {}",
                        direct_url.path.display(),
                        err
                    );
                    return Ok(ValidateInstall::Reinstall);
                }
            };

            match direct_url_json {
                pypi_types::DirectUrl::LocalDirectory { url, dir_info } => {
                    // Recreate file url
                    let result = Url::parse(&url);
                    match result {
                        Ok(url) => {
                            // Check if the urls are different
                            if Some(&url) == locked.location.as_url() {
                                // Check cache freshness
                                if !check_url_freshness(&url, installed)? {
                                    return Ok(ValidateInstall::Reinstall);
                                }
                            }
                        }
                        Err(_) => {
                            tracing::warn!("could not parse file url: {}", url);
                            return Ok(ValidateInstall::Reinstall);
                        }
                    }
                    // If editable status changed also re-install
                    if dir_info.editable.unwrap_or_default() != locked.editable {
                        return Ok(ValidateInstall::Reinstall);
                    }
                }
                pypi_types::DirectUrl::ArchiveUrl {
                    url,
                    // Don't think anything ever fills this?
                    archive_info: _,
                    // Subdirectory is either in the url or not supported
                    subdirectory: _,
                } => {
                    let locked_url = match &locked.location {
                        // Remove `direct+` scheme if it is there so we can compare the required to
                        // the installed url
                        UrlOrPath::Url(url) => strip_direct_scheme(url),
                        UrlOrPath::Path(_path) => return Ok(ValidateInstall::Reinstall),
                    };

                    // Try to parse both urls
                    let installed_url = url.parse::<Url>();

                    // Same here
                    let installed_url = if let Ok(installed_url) = installed_url {
                        installed_url
                    } else {
                        tracing::warn!(
                            "could not parse installed url: {}",
                            installed_url.unwrap_err()
                        );
                        return Ok(ValidateInstall::Reinstall);
                    };

                    if locked_url.as_ref() == &installed_url {
                        // Check cache freshness
                        if !check_url_freshness(&locked_url, installed)? {
                            return Ok(ValidateInstall::Reinstall);
                        }
                    }
                }
                pypi_types::DirectUrl::VcsUrl {
                    url,
                    vcs_info,
                    subdirectory: _,
                } => {
                    let url = Url::parse(&url).into_diagnostic()?;
                    let git_url = match &locked.location {
                        UrlOrPath::Url(url) => ParsedGitUrl::try_from(url.clone()),
                        UrlOrPath::Path(_path) => {
                            // Previously
                            return Ok(ValidateInstall::Reinstall);
                        }
                    };
                    match git_url {
                        Ok(git) => {
                            // Check the repository base url
                            if git.url.repository() != &url
                                // Check the sha from the direct_url.json and the required sha
                                // Use the uv git url to get the sha
                                || vcs_info.commit_id != git.url.precise().map(|p| p.to_string())
                            {
                                return Ok(ValidateInstall::Reinstall);
                            }
                        }
                        Err(err) => {
                            tracing::error!("could not parse git url: {}", err);
                            return Ok(ValidateInstall::Reinstall);
                        }
                    }
                }
            }
        }
        // Figure out what to do with these
        InstalledDist::EggInfoFile(_) => {}
        InstalledDist::EggInfoDirectory(_) => {}
        InstalledDist::LegacyEditable(_) => {}
    };

    // Do some extra checks if the version is the same
    let metadata = if let Ok(metadata) = installed.metadata() {
        metadata
    } else {
        tracing::warn!("could not get metadata for {}", installed.name());
        // Can't be sure lets reinstall
        return Ok(ValidateInstall::Reinstall);
    };

    if let Some(requires_python) = metadata.requires_python {
        // If the installed package requires a different python version
        if !requires_python.contains(python_version) {
            return Ok(ValidateInstall::Reinstall);
        }
    }

    Ok(ValidateInstall::Keep)
}

/// Figure out what we can link from the cache locally
/// and what we need to download from the registry.
/// Also determine what we need to remove.
fn whats_the_plan<'a>(
    required: &'a [CombinedPypiPackageData],
    site_packages: &mut SitePackages,
    registry_index: &'a mut RegistryWheelIndex<'a>,
    uv_cache: &Cache,
    python_version: &Version,
    lock_file_dir: &Path,
) -> miette::Result<PixiInstallPlan> {
    // Create a HashSet of PackageName and Version
    let mut required_map: std::collections::HashMap<&PackageName, &PypiPackageData> =
        required.iter().map(|(pkg, _)| (&pkg.name, pkg)).collect();

    // Packages to be removed
    let mut extraneous = vec![];
    // Packages to be installed directly from the cache
    let mut local = vec![];
    // Try to install from the registry or direct url or w/e
    let mut remote = vec![];
    // Packages that need to be reinstalled
    // i.e. need to be removed before being installed
    let mut reinstalls = vec![];

    let mut installer_mismatch = vec![];

    // Used to verify if there are any additional .dist-info installed
    // that should be removed
    let required_map_copy = required_map.clone();

    // Walk over all installed packages and check if they are required
    for dist in site_packages.iter() {
        // Check if we require the package to be installed
        let pkg = required_map.remove(&dist.name());
        // Get the installer name
        let installer = dist
            .installer()
            // Empty string if no installer or any other error
            .map_or(String::new(), |f| f.unwrap_or_default());

        if required_map_copy.contains_key(&dist.name()) && installer != consts::PIXI_UV_INSTALLER {
            // We are managing the package but something else has installed a version
            // let's re-install to make sure that we have the **correct** version
            reinstalls.push(dist.clone());
            installer_mismatch.push(dist.name().to_string());
        }

        if let Some(pkg) = pkg {
            if installer == consts::PIXI_UV_INSTALLER {
                // Check if we need to reinstall
                match need_reinstall(dist, pkg, python_version)? {
                    ValidateInstall::Keep => {
                        // We are done here
                        continue;
                    }
                    ValidateInstall::Reinstall => {
                        reinstalls.push(dist.clone());
                    }
                }
            }

            // Okay so we need to re-install the package
            // let's see if we need the remote or local version

            // Check if we need to revalidate the package
            // then we should get it from the remote
            if uv_cache.must_revalidate(&pkg.name) {
                remote.push(convert_to_dist(pkg, lock_file_dir).into_diagnostic()?);
                continue;
            }

            // Have we cached the wheel?
            let wheel = registry_index
                .get(&pkg.name)
                .find(|(version, _)| **version == pkg.version);
            if let Some((_, cached)) = wheel {
                local.push(CachedDist::Registry(cached.clone()));
            } else {
                remote.push(convert_to_dist(pkg, lock_file_dir).into_diagnostic()?);
            }
        } else if installer != consts::PIXI_UV_INSTALLER {
            // Ignore packages that we are not managed by us
            continue;
        } else {
            // Add to the extraneous list
            // as we do manage it but have no need for it
            extraneous.push(dist.clone());
        }
    }

    // Now we need to check if we have any packages left in the required_map
    for pkg in required_map.values() {
        // Check if we need to revalidate
        // In that case we need to download from the registry
        if uv_cache.must_revalidate(&pkg.name) {
            remote.push(convert_to_dist(pkg, lock_file_dir).into_diagnostic()?);
            continue;
        }

        // Do we have in the registry cache?
        let wheel = registry_index
            .get(&pkg.name)
            .find(|(version, _)| **version == pkg.version);
        if let Some((_, cached)) = wheel {
            // Sure we have it in the cache, lets use that
            local.push(CachedDist::Registry(cached.clone()));
        } else {
            // We need to download from the registry or any url
            remote.push(convert_to_dist(pkg, lock_file_dir).into_diagnostic()?);
        }
    }

    Ok(PixiInstallPlan {
        local,
        remote,
        reinstalls,
        extraneous,
        installer_mismatch,
    })
}

/// Installs and/or remove python distributions.
// TODO: refactor arguments in struct
#[allow(clippy::too_many_arguments)]
pub async fn update_python_distributions(
    lock_file_dir: &Path,
    prefix: &Prefix,
    pixi_records: &[PixiRecord],
    python_packages: &[CombinedPypiPackageData],
    python_interpreter_path: &Path,
    system_requirements: &SystemRequirements,
    uv_context: &UvResolutionContext,
    pypi_indexes: Option<&PypiIndexes>,
    environment_variables: &HashMap<String, String>,
    platform: Platform,
    non_isolated_packages: Option<Vec<String>>,
) -> miette::Result<()> {
    let start = std::time::Instant::now();
    use pixi_consts::consts::PROJECT_MANIFEST;
    // Determine the current environment markers.
    let python_record = pixi_records
        .iter()
        .find(|r| is_python_record(r))
        .ok_or_else(|| miette::miette!("could not resolve pypi dependencies because no python interpreter is added to the dependencies of the project.\nMake sure to add a python interpreter to the [dependencies] section of the {PROJECT_MANIFEST}, or run:\n\n\tpixi add python"))?;
    let tags = get_pypi_tags(
        platform,
        system_requirements,
        python_record.package_record(),
    )?;

    let index_locations = pypi_indexes
        .map(|indexes| locked_indexes_to_index_locations(indexes, lock_file_dir))
        .unwrap_or_else(|| Ok(IndexLocations::default()))
        .into_diagnostic()?;

    let registry_client = Arc::new(
        RegistryClientBuilder::new(uv_context.cache.clone())
            .client(uv_context.client.clone())
            .index_urls(index_locations.index_urls())
            .keyring(uv_context.keyring_provider)
            .connectivity(Connectivity::Online)
            .build(),
    );

    // Resolve the flat indexes from `--find-links`.
    let flat_index = {
        let client = FlatIndexClient::new(&registry_client, &uv_context.cache);
        let entries = client
            .fetch(index_locations.flat_index())
            .await
            .into_diagnostic()?;
        FlatIndex::from_entries(
            entries,
            Some(&tags),
            &uv_types::HashStrategy::None,
            &uv_context.build_options,
        )
    };

    let in_memory_index = InMemoryIndex::default();
    let config_settings = ConfigSettings::default();

    let python_location = prefix.root().join(python_interpreter_path);
    let interpreter = Interpreter::query(&python_location, &uv_context.cache).into_diagnostic()?;

    tracing::debug!("[Install] Using Python Interpreter: {:?}", interpreter);
    // Create a custom venv
    let venv = PythonEnvironment::from_interpreter(interpreter);
    let non_isolated_packages =
        isolated_names_to_packages(non_isolated_packages.as_deref()).into_diagnostic()?;
    let build_isolation = names_to_build_isolation(non_isolated_packages.as_deref(), &venv);

    let git_resolver = GitResolver::default();
    // Prep the build context.
    let build_dispatch = BuildDispatch::new(
        &registry_client,
        &uv_context.cache,
        &[],
        venv.interpreter(),
        &index_locations,
        &flat_index,
        &in_memory_index,
        &git_resolver,
        &uv_context.in_flight,
        IndexStrategy::default(),
        &config_settings,
        build_isolation,
        LinkMode::default(),
        &uv_context.build_options,
        None,
        uv_context.source_strategy,
        uv_context.concurrency,
    )
    .with_build_extra_env_vars(environment_variables.iter());

    let _lock = venv
        .lock()
        .into_diagnostic()
        .with_context(|| "error locking installation directory")?;

    // Find out what packages are already installed
    let mut site_packages =
        SitePackages::from_environment(&venv).expect("could not create site-packages");

    tracing::debug!(
        "Constructed site-packages with {} packages",
        site_packages.iter().count(),
    );

    // This is used to find wheels that are available from the registry
    let mut registry_index = RegistryWheelIndex::new(
        &uv_context.cache,
        &tags,
        &index_locations,
        &HashStrategy::None,
    );

    tracing::debug!("Figuring out what to install/reinstall/remove");
    // Partition into those that should be linked from the cache (`local`), those
    // that need to be downloaded (`remote`), and those that should be removed
    // (`extraneous`).
    let PixiInstallPlan {
        local,
        remote,
        reinstalls,
        extraneous,
        mut installer_mismatch,
    } = whats_the_plan(
        python_packages,
        &mut site_packages,
        &mut registry_index,
        &uv_context.cache,
        venv.interpreter().python_version(),
        lock_file_dir,
    )?;

    // Determine the currently installed conda packages.
    let installed_packages = prefix
        .find_installed_packages(None)
        .await
        .with_context(|| {
            format!(
                "failed to determine the currently installed packages for {}",
                prefix.root().display()
            )
        })?;

    let pypi_conda_clobber = PypiCondaClobberRegistry::with_conda_packages(&installed_packages);

    // Nothing to do.
    if remote.is_empty() && local.is_empty() && reinstalls.is_empty() && extraneous.is_empty() {
        let s = if python_packages.len() == 1 { "" } else { "s" };
        tracing::info!(
            "{}",
            format!(
                "Nothing to do - Audited {} in {}",
                format!(
                    "{num_requirements} distribution{s}",
                    num_requirements = python_packages.len()
                ),
                elapsed(start.elapsed())
            )
        );
        return Ok(());
    }

    // Some info logging
    // List all package names that are going to be installed, re-installed and
    // removed
    tracing::info!(
        "resolved install plan: local={}, remote={}, reinstalls={}, extraneous={}",
        local.len(),
        remote.len(),
        reinstalls.len(),
        extraneous.len()
    );
    let to_install = local
        .iter()
        .map(|d| d.name().to_string())
        .chain(remote.iter().map(|d| d.name().to_string()))
        .collect::<Vec<String>>();

    let reinstall = reinstalls
        .iter()
        .map(|d| d.name().to_string())
        .collect::<Vec<String>>();

    let remove = extraneous
        .iter()
        .map(|d| d.name().to_string())
        .collect::<Vec<String>>();

    tracing::info!("Install: {to_install:?}");
    tracing::info!("Re-install: {reinstall:?}");
    tracing::info!("Remove: {remove:?}");

    // Download, build, and unzip any missing distributions.
    let wheels = if remote.is_empty() {
        Vec::new()
    } else {
        let start = std::time::Instant::now();

        let options = UvReporterOptions::new()
            .with_length(remote.len() as u64)
            .with_capacity(remote.len() + 30)
            .with_starting_tasks(remote.iter().map(|d| format!("{}", d.name())))
            .with_top_level_message("Preparing distributions");

        let distribution_database = DistributionDatabase::new(
            registry_client.as_ref(),
            &build_dispatch,
            uv_context.concurrency.downloads,
        );

        // Before hitting the network let's make sure the credentials are available to
        // uv
        for url in index_locations.urls() {
            let success = store_credentials_from_url(url);
            tracing::debug!("Stored credentials for {}: {}", url, success);
        }

        let preparer = Preparer::new(
            &uv_context.cache,
            &tags,
            &uv_types::HashStrategy::None,
            &uv_context.build_options,
            distribution_database,
        )
        .with_reporter(UvReporter::new(options));

        let wheels = preparer
            .prepare(remote.clone(), &uv_context.in_flight)
            .await
            .into_diagnostic()
            .context("Failed to prepare distributions")?;

        let s = if wheels.len() == 1 { "" } else { "s" };
        tracing::info!(
            "{}",
            format!(
                "Prepared {} in {}",
                format!("{} package{}", wheels.len(), s),
                elapsed(start.elapsed())
            )
        );

        wheels
    };

    // Remove any unnecessary packages.
    if !extraneous.is_empty() || !reinstalls.is_empty() {
        let start = std::time::Instant::now();

        for dist_info in extraneous.iter().chain(reinstalls.iter()) {
            let summary = match uv_installer::uninstall(dist_info).await {
                Ok(sum) => sum,
                // Get error types from uv_installer
                Err(UninstallError::Uninstall(e))
                    if matches!(e, install_wheel_rs::Error::MissingRecord(_))
                        || matches!(e, install_wheel_rs::Error::MissingTopLevel(_)) =>
                {
                    // If the uninstallation failed, remove the directory manually and continue
                    tracing::debug!("Uninstall failed for {:?} with error: {}", dist_info, e);

                    // Sanity check to avoid calling remove all on a bad path.
                    if dist_info
                        .path()
                        .iter()
                        .any(|segment| Path::new(segment) == Path::new("site-packages"))
                    {
                        tokio::fs::remove_dir_all(dist_info.path())
                            .await
                            .into_diagnostic()?;
                    }

                    continue;
                }
                Err(err) => {
                    return Err(miette::miette!(err));
                }
            };
            tracing::debug!(
                "Uninstalled {} ({} file{}, {} director{})",
                dist_info.name(),
                summary.file_count,
                if summary.file_count == 1 { "" } else { "s" },
                summary.dir_count,
                if summary.dir_count == 1 { "y" } else { "ies" },
            );
        }

        let s = if extraneous.len() + reinstalls.len() == 1 {
            ""
        } else {
            "s"
        };
        tracing::debug!(
            "{}",
            format!(
                "Uninstalled {} in {}",
                format!("{} package{}", extraneous.len() + reinstalls.len(), s),
                elapsed(start.elapsed())
            )
        );
    }

    // Install the resolved distributions.
    let wheels = wheels.into_iter().chain(local).collect::<Vec<_>>();

    // Verify if pypi wheels will override existing conda packages
    // and warn if they are
    if let Ok(Some(clobber_packages)) =
        pypi_conda_clobber.clobber_on_installation(wheels.clone(), &venv)
    {
        let packages_names = clobber_packages.iter().join(", ");

        tracing::warn!("These conda-packages will be overridden by pypi: \n\t{packages_names}");

        // because we are removing conda packages
        // we filter the ones we already warn
        if !installer_mismatch.is_empty() {
            installer_mismatch.retain(|name| !packages_names.contains(name));
        }
    }

    if !installer_mismatch.is_empty() {
        // Notify the user if there are any packages that were re-installed because they
        // were installed by a different installer.
        let packages = installer_mismatch
            .iter()
            .map(|name| name.to_string())
            .join(", ");
        // BREAK(0.20.1): change this into a warning in a future release
        tracing::info!("These pypi-packages were re-installed because they were previously installed by a different installer but are currently managed by pixi: \n\t{packages}")
    }

    let options = UvReporterOptions::new()
        .with_length(wheels.len() as u64)
        .with_capacity(wheels.len() + 30)
        .with_starting_tasks(wheels.iter().map(|d| format!("{}", d.name())))
        .with_top_level_message("Installing distributions");

    if !wheels.is_empty() {
        let start = std::time::Instant::now();
        uv_installer::Installer::new(&venv)
            .with_link_mode(LinkMode::default())
            .with_installer_name(Some(consts::PIXI_UV_INSTALLER.to_string()))
            .with_reporter(UvReporter::new(options))
            .install(wheels.clone())
            .await
            .unwrap();

        let s = if wheels.len() == 1 { "" } else { "s" };
        tracing::info!(
            "{}",
            format!(
                "Installed {} in {}",
                format!("{} package{}", wheels.len(), s),
                elapsed(start.elapsed())
            )
        );
    }

    Ok(())
}

/// Returns `true` if the source tree at the given path contains dynamic
/// metadata.
#[allow(dead_code)]
fn is_dynamic(path: &Path) -> bool {
    // return true;
    // If there's no `pyproject.toml`, we assume it's dynamic.
    let Ok(contents) = fs::read_to_string(path.join("pyproject.toml")) else {
        return true;
    };
    let Ok(pyproject_toml) = PyProjectManifest::from_toml_str(&contents) else {
        return true;
    };
    // // If `[project]` is not present, we assume it's dynamic.
    let Some(project) = pyproject_toml.project() else {
        // ...unless it appears to be a Poetry project.
        return pyproject_toml.poetry().is_none();
    };
    // `[project.dynamic]` must be present and non-empty.
    project
        .dynamic
        .as_ref()
        .is_some_and(|dynamic| !dynamic.is_empty())
}

#[cfg(test)]
mod tests {
    use std::{path::PathBuf, str::FromStr};

    use distribution_types::RemoteSource;
    use pep440_rs::Version;
    use rattler_lock::{PypiPackageData, UrlOrPath};

    use super::convert_to_dist;

    #[test]
    /// Create locked pypi data, pass this into the convert_to_dist function
    fn convert_special_chars_wheelname_to_dist() {
        // Create url with special characters
        let wheel = "torch-2.3.0%2Bcu121-cp312-cp312-win_amd64.whl";
        let url = format!("https://example.com/{}", wheel).parse().unwrap();
        // Pass into locked data
        let locked = PypiPackageData {
            name: "torch".parse().unwrap(),
            version: Version::from_str("2.3.0+cu121").unwrap(),
            location: UrlOrPath::Url(url),
            hash: None,
            requires_dist: vec![],
            requires_python: None,
            editable: false,
        };

        // Convert the locked data to a uv dist
        // check if it does not panic
        let dist = convert_to_dist(&locked, &PathBuf::new())
            .expect("could not convert wheel with special chars to dist");

        // Check if the dist is a built dist
        assert!(!dist.filename().unwrap().contains("%2B"));
    }
}<|MERGE_RESOLUTION|>--- conflicted
+++ resolved
@@ -14,7 +14,6 @@
 use pep508_rs::{VerbatimUrl, VerbatimUrlError};
 use pixi_consts::consts;
 use pixi_manifest::{pyproject::PyProjectManifest, SystemRequirements};
-<<<<<<< HEAD
 use pixi_record::PixiRecord;
 use pixi_uv_conversions::{
     isolated_names_to_packages, locked_indexes_to_index_locations, names_to_build_isolation,
@@ -27,17 +26,6 @@
 use rattler_lock::{
     PackageHashes, PypiIndexes, PypiPackageData, PypiPackageEnvironmentData, UrlOrPath,
 };
-=======
-use pixi_uv_conversions::{isolated_names_to_packages, locked_indexes_to_index_locations};
-use pypi_modifiers::pypi_tags::{get_pypi_tags, is_python_record};
-use pypi_types::{
-    HashAlgorithm, HashDigest, ParsedGitUrl, ParsedUrl, ParsedUrlError, VerbatimParsedUrl,
-};
-use rattler_conda_types::{Platform, RepoDataRecord};
-use rattler_lock::{
-    PackageHashes, PypiIndexes, PypiPackageData, PypiPackageEnvironmentData, UrlOrPath,
-};
->>>>>>> 475ad614
 use url::Url;
 use uv_auth::store_credentials_from_url;
 use uv_cache::{ArchiveTarget, ArchiveTimestamp, Cache};
@@ -52,11 +40,6 @@
 use uv_resolver::{FlatIndex, InMemoryIndex};
 use uv_types::HashStrategy;
 
-<<<<<<< HEAD
-=======
-use pixi_uv_conversions::names_to_build_isolation;
-
->>>>>>> 475ad614
 use crate::{
     conda_pypi_clobber::PypiCondaClobberRegistry,
     lock_file::UvResolutionContext,
@@ -615,12 +598,12 @@
     non_isolated_packages: Option<Vec<String>>,
 ) -> miette::Result<()> {
     let start = std::time::Instant::now();
-    use pixi_consts::consts::PROJECT_MANIFEST;
+
     // Determine the current environment markers.
     let python_record = pixi_records
         .iter()
         .find(|r| is_python_record(r))
-        .ok_or_else(|| miette::miette!("could not resolve pypi dependencies because no python interpreter is added to the dependencies of the project.\nMake sure to add a python interpreter to the [dependencies] section of the {PROJECT_MANIFEST}, or run:\n\n\tpixi add python"))?;
+        .ok_or_else(|| miette::miette!("could not resolve pypi dependencies because no python interpreter is added to the dependencies of the project.\nMake sure to add a python interpreter to the [dependencies] section of the {manifest}, or run:\n\n\tpixi add python", manifest=consts::PROJECT_MANIFEST))?;
     let tags = get_pypi_tags(
         platform,
         system_requirements,
