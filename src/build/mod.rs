mod cache;
mod reporters;

use std::{
    collections::HashMap,
    ffi::OsStr,
    hash::{Hash, Hasher},
    ops::Not,
    path::{Component, Path, PathBuf},
    str::FromStr,
    sync::Arc,
};

use base64::{engine::general_purpose::URL_SAFE_NO_PAD, Engine};
use chrono::Utc;
use itertools::Itertools;
use miette::{Diagnostic, IntoDiagnostic};
use pixi_build_frontend::{BackendOverride, SetupRequest, ToolContext};
use pixi_build_types::{
    procedures::{
        conda_build::{CondaBuildParams, CondaOutputIdentifier},
        conda_metadata::CondaMetadataParams,
    },
    ChannelConfiguration, CondaPackageMetadata, PlatformAndVirtualPackages,
};
use pixi_config::get_cache_dir;
pub use pixi_glob::{GlobHashCache, GlobHashError};
use pixi_glob::{GlobHashKey, GlobModificationTime, GlobModificationTimeError};
<<<<<<< HEAD
use pixi_record::{
    InputHash, PinnedGitCheckout, PinnedGitSpec, PinnedPathSpec, PinnedSourceSpec, SourceRecord,
};
use pixi_spec::{GitSpec, Reference, SourceSpec};
=======
use pixi_manifest::Targets;
use pixi_record::{InputHash, PinnedPathSpec, PinnedSourceSpec, SourceRecord};
use pixi_spec::SourceSpec;
>>>>>>> 2e8ca9bc
use rattler_conda_types::{
    ChannelConfig, ChannelUrl, GenericVirtualPackage, PackageRecord, Platform, RepoDataRecord,
};

use pixi_git::{git::GitReference, resolver::GitResolver, source::Fetch, GitUrl};
use rattler_digest::Sha256;
pub use reporters::{BuildMetadataReporter, BuildReporter};
use thiserror::Error;
use tracing::instrument;
use typed_path::{Utf8TypedPath, Utf8TypedPathBuf};
use url::Url;
use xxhash_rust::xxh3::Xxh3;

use crate::build::cache::{
    BuildCache, BuildInput, CachedBuild, CachedCondaMetadata, SourceInfo, SourceMetadataCache,
    SourceMetadataInput,
};

/// The [`BuildContext`] is used to build packages from source.
#[derive(Clone)]
pub struct BuildContext {
    channel_config: ChannelConfig,
    glob_hash_cache: GlobHashCache,
    source_metadata_cache: SourceMetadataCache,
    build_cache: BuildCache,
    cache_dir: PathBuf,
    work_dir: PathBuf,
    tool_context: Arc<ToolContext>,
<<<<<<< HEAD
    variant_config: Option<HashMap<String, Vec<String>>>,

    /// The resolved Git references.
    git: GitResolver,
=======
    variant_config: Targets<Option<HashMap<String, Vec<String>>>>,
>>>>>>> 2e8ca9bc
}

#[derive(Debug, Error, Diagnostic)]
pub enum BuildError {
    #[error("failed to resolve source path {}", &.0)]
    ResolveSourcePath(Utf8TypedPathBuf, #[source] std::io::Error),

    #[error("error calculating sha for {}", &.0.display())]
    CalculateSha(PathBuf, #[source] std::io::Error),

    #[error(transparent)]
    BuildFrontendSetup(pixi_build_frontend::BuildFrontendError),

    #[error(transparent)]
    BackendError(Box<dyn Diagnostic + Send + Sync + 'static>),

    #[error(transparent)]
    FrontendError(Box<dyn Diagnostic + Send + Sync + 'static>),

    #[error(transparent)]
    InputHash(#[from] GlobHashError),

    #[error(transparent)]
    GlobModificationError(#[from] GlobModificationTimeError),

    #[error(transparent)]
    SourceMetadataError(#[from] cache::SourceMetadataError),

    #[error(transparent)]
    BuildCacheError(#[from] cache::BuildCacheError),

    #[error(transparent)]
    BuildFolderNotWritable(#[from] std::io::Error),
}

/// Location of the source code for a package. This will be used as the input
/// for the build process. Archives are unpacked, git clones are checked out,
/// etc.
#[derive(Debug, Clone)]
pub struct SourceCheckout {
    /// The path to where the source is located locally on disk.
    pub path: PathBuf,

    /// The exact source specification
    pub pinned: PinnedSourceSpec,
}

/// The metadata of a source checkout.
#[derive(Debug)]
pub struct SourceMetadata {
    /// The source checkout that the manifest was extracted from.
    pub source: SourceCheckout,

    /// All the records that can be extracted from the source.
    pub records: Vec<SourceRecord>,
}

impl BuildContext {
    pub fn new(
        cache_dir: PathBuf,
        dot_pixi_dir: PathBuf,
        channel_config: ChannelConfig,
        variant_config: Targets<Option<HashMap<String, Vec<String>>>>,
        tool_context: Arc<ToolContext>,
    ) -> Result<Self, std::io::Error> {
        Ok(Self {
            channel_config,
            glob_hash_cache: GlobHashCache::default(),
            source_metadata_cache: SourceMetadataCache::new(cache_dir.clone()),
            build_cache: BuildCache::new(cache_dir.clone()),
            cache_dir,
            work_dir: dot_pixi_dir.join("build-v0"),
            tool_context,
            variant_config,
            git: GitResolver::default(),
        })
    }

    pub fn from_project(project: &crate::project::Project) -> miette::Result<Self> {
        let variant = project
            .manifest()
            .workspace
            .workspace
            .build_variants
            .clone();

        Self::new(
            get_cache_dir()?,
            project.pixi_dir(),
            project.channel_config(),
            variant,
            Arc::new(ToolContext::default()),
        )
        .into_diagnostic()
    }

    pub fn with_tool_context(self, tool_context: Arc<ToolContext>) -> Self {
        Self {
            tool_context,
            ..self
        }
    }

    /// Sets the input hash cache to use for caching input hashes.
    pub fn with_glob_hash_cache(self, glob_hash_cache: GlobHashCache) -> Self {
        Self {
            glob_hash_cache,
            ..self
        }
    }

    fn resolve_variant(&self, platform: Platform) -> HashMap<String, Vec<String>> {
        let mut result = HashMap::new();

        // Resolves from most specific to least specific.
        for variants in self.variant_config.resolve(Some(platform)).flatten() {
            // Update the hash map, but only items that are not already in the map.
            for (key, value) in variants {
                result.entry(key.clone()).or_insert_with(|| value.clone());
            }
        }

        tracing::info!(
            "resolved variant configuration for {}: {:?}",
            platform,
            result
        );

        result
    }

    /// Extracts the metadata for a package from the given source specification.
    #[allow(clippy::too_many_arguments)]
    pub async fn extract_source_metadata(
        &self,
        source_spec: &SourceSpec,
        channels: &[ChannelUrl],
        host_platform: Platform,
        host_virtual_packages: Vec<GenericVirtualPackage>,
        build_platform: Platform,
        build_virtual_packages: Vec<GenericVirtualPackage>,
        metadata_reporter: Arc<dyn BuildMetadataReporter>,
        build_id: usize,
    ) -> Result<SourceMetadata, BuildError> {
        let source = self.fetch_source(source_spec).await?;
        let records = self
            .extract_records(
                &source,
                channels,
                host_platform,
                host_virtual_packages,
                build_platform,
                build_virtual_packages,
                metadata_reporter.clone(),
                build_id,
            )
            .await?;

        Ok(SourceMetadata { source, records })
    }

    /// Build a package from the given source specification.
    #[instrument(skip_all, fields(source = %source_spec.source))]
    #[allow(clippy::too_many_arguments)]
    pub async fn build_source_record(
        &self,
        source_spec: &SourceRecord,
        channels: &[ChannelUrl],
        host_platform: Platform,
        host_virtual_packages: Vec<GenericVirtualPackage>,
        build_virtual_packages: Vec<GenericVirtualPackage>,
        build_reporter: Arc<dyn BuildReporter>,
        build_id: usize,
    ) -> Result<RepoDataRecord, BuildError> {
        let source_checkout = SourceCheckout {
            path: self.fetch_pinned_source(&source_spec.source).await?,
            pinned: source_spec.source.clone(),
        };

        let channels_urls: Vec<Url> = channels.iter().cloned().map(Into::into).collect::<Vec<_>>();

        let (cached_build, entry) = self
            .build_cache
            .entry(
                &source_checkout,
                &BuildInput {
                    channel_urls: channels.iter().cloned().map(Into::into).collect(),
                    target_platform: Platform::from_str(&source_spec.package_record.subdir)
                        .ok()
                        .unwrap_or(host_platform),
                    name: source_spec.package_record.name.as_normalized().to_string(),
                    version: source_spec.package_record.version.to_string(),
                    build: source_spec.package_record.build.clone(),
                    host_platform,
                    host_virtual_packages: host_virtual_packages.clone(),
                    build_virtual_packages: build_virtual_packages.clone(),
                },
            )
            .await?;

        // Check if there are already cached builds
        if let Some(build) = cached_build {
            if let Some(record) = Self::cached_build_source_record(build, &source_checkout)? {
                build_reporter.on_build_cached(build_id);
                return Ok(record);
            }
        }

        // Instantiate a protocol for the source directory.
        let protocol = pixi_build_frontend::BuildFrontend::default()
            .with_channel_config(self.channel_config.clone())
            .with_cache_dir(self.cache_dir.clone())
            .with_tool_context(self.tool_context.clone())
            .setup_protocol(SetupRequest {
                source_dir: source_checkout.path.clone(),
                build_tool_override: BackendOverride::from_env(),
                build_id,
            })
            .await
            .map_err(BuildError::BuildFrontendSetup)?;

        // Extract the conda metadata for the package.
        let build_result = protocol
            .conda_build(
                &CondaBuildParams {
                    host_platform: Some(PlatformAndVirtualPackages {
                        platform: host_platform,
                        virtual_packages: Some(host_virtual_packages.clone()),
                    }),
                    build_platform_virtual_packages: Some(build_virtual_packages.clone()),
                    channel_base_urls: Some(channels_urls),
                    channel_configuration: ChannelConfiguration {
                        base_url: self.channel_config.channel_alias.clone(),
                    },
                    // only use editable for build path dependencies
                    editable: source_spec.source.as_path().is_some(),
                    outputs: Some(vec![CondaOutputIdentifier {
                        name: Some(source_spec.package_record.name.as_normalized().to_string()),
                        version: Some(source_spec.package_record.version.version().to_string()),
                        build: Some(source_spec.package_record.build.clone()),
                        subdir: Some(source_spec.package_record.subdir.clone()),
                    }]),
                    work_directory: self.work_dir.join(
                        WorkDirKey {
                            source: source_checkout.clone(),
                            host_platform,
                            build_backend: protocol.identifier().to_string(),
                        }
                        .key(),
                    ),
                    variant_configuration: Some(self.resolve_variant(host_platform)),
                },
                build_reporter.as_conda_build_reporter(),
            )
            .await
            .map_err(|e| BuildError::BackendError(e.into()))?;

        let build_result = build_result
            .packages
            .into_iter()
            .exactly_one()
            .map_err(|e| {
                BuildError::FrontendError(
                    miette::miette!("expected the build backend to return a single built package but it returned {}", e.len())
                        .into(),
                )
            })?;

        // Add the sha256 to the package record.
        let sha = rattler_digest::compute_file_digest::<Sha256>(&build_result.output_file)
            .map_err(|e| BuildError::CalculateSha(build_result.output_file.clone(), e))?;

        // Update the package_record sha256 field and timestamp.
        let mut package_record = source_spec.package_record.clone();
        package_record.sha256 = Some(sha);
        package_record.timestamp.get_or_insert_with(Utc::now);

        // Construct a repodata record that represents the package
        let record = RepoDataRecord {
            package_record,
            url: Url::from_file_path(&build_result.output_file).map_err(|_| {
                BuildError::FrontendError(
                    miette::miette!(
                        "failed to convert returned path to URL: {}",
                        build_result.output_file.display()
                    )
                    .into(),
                )
            })?,
            channel: None,
            file_name: build_result
                .output_file
                .file_name()
                .and_then(OsStr::to_str)
                .map(ToString::to_string)
                .unwrap_or_default(),
        };

        // Store the build in the cache
        let updated_record = entry
            .insert(CachedBuild {
                source: source_checkout
                    .pinned
                    .is_immutable()
                    .not()
                    .then_some(SourceInfo {
                        globs: build_result.input_globs,
                    }),
                record: record.clone(),
            })
            .await?;

        Ok(updated_record)
    }

    /// Acquires the source from the given source specification. A source
    /// specification can still not point to a specific pinned source. E.g. a
    /// git spec that points to a branch or a tag. This function will fetch the
    /// source and return a [`SourceCheckout`] that points to the actual source.
    /// This also pins the source spec to a specific checkout (e.g. git commit
    /// hash).
    ///
    /// TODO(baszalmstra): Ideally we would cache the result of this on disk
    /// somewhere.
    pub async fn fetch_source(
        &self,
        source_spec: &SourceSpec,
    ) -> Result<SourceCheckout, BuildError> {
        match source_spec {
            SourceSpec::Url(_) => unimplemented!("fetching URL sources is not yet implemented"),
            SourceSpec::Git(git_spec) => {
                let fetched = self.resolve_git(git_spec.clone()).await.unwrap();
                //TODO: will be removed when manifest will be merged in pixi-build-backend
                let path = fetched.clone().into_path().join("boost-check");

                let source_checkout = SourceCheckout {
                    path,
                    pinned: PinnedSourceSpec::Git(PinnedGitSpec {
                        git: fetched.git().repository().clone(),
                        source: PinnedGitCheckout {
                            commit: fetched.git().precise().expect("should be precies"),
                            reference: git_spec.rev.clone().unwrap_or(Reference::DefaultBranch),
                            subdirectory: git_spec.subdirectory.clone(),
                        },
                    }),
                };
                Ok(source_checkout)
            }
            SourceSpec::Path(path) => {
                let source_path = self
                    .resolve_path(path.path.to_path())
                    .map_err(|err| BuildError::ResolveSourcePath(path.path.clone(), err))?;
                Ok(SourceCheckout {
                    path: source_path,
                    pinned: PinnedPathSpec {
                        path: path.path.clone(),
                    }
                    .into(),
                })
            }
        }
    }

    /// Acquires the source from the given source specification.
    ///
    /// TODO(baszalmstra): Ideally we would cache the result of this on disk
    /// somewhere.
    pub async fn fetch_pinned_source(
        &self,
        source_spec: &PinnedSourceSpec,
    ) -> Result<PathBuf, BuildError> {
        match source_spec {
            PinnedSourceSpec::Url(_) => {
                unimplemented!("fetching URL sources is not yet implemented")
            }
            PinnedSourceSpec::Git(pinned_git_spec) => {
                let fetched = self
                    .resolve_precise_git(pinned_git_spec.clone())
                    .await
                    .unwrap();
                Ok(fetched.into_path().join("boost-check"))
            }
            PinnedSourceSpec::Path(path) => self
                .resolve_path(path.path.to_path())
                .map_err(|err| BuildError::ResolveSourcePath(path.path.clone(), err)),
        }
    }

    /// Resolves the source path to a full path.
    ///
    /// This function does not check if the path exists and also does not follow
    /// symlinks.
    fn resolve_path(&self, path_spec: Utf8TypedPath) -> Result<PathBuf, std::io::Error> {
        if path_spec.is_absolute() {
            Ok(Path::new(path_spec.as_str()).to_path_buf())
        } else if let Ok(user_path) = path_spec.strip_prefix("~/") {
            let home_dir = dirs::home_dir().ok_or_else(|| {
                std::io::Error::new(
                    std::io::ErrorKind::InvalidData,
                    "could not determine home directory",
                )
            })?;
            debug_assert!(home_dir.is_absolute());
            normalize_absolute_path(&home_dir.join(Path::new(user_path.as_str())))
        } else {
            let root_dir = self.channel_config.root_dir.as_path();
            let native_path = Path::new(path_spec.as_str());
            debug_assert!(root_dir.is_absolute());
            normalize_absolute_path(&root_dir.join(native_path))
        }
    }

    /// Resolves the source path to a full path.
    ///
    /// This function does not check if the path exists and also does not follow
    /// symlinks.
    async fn resolve_git(&self, git: GitSpec) -> miette::Result<Fetch> {
        let git_reference = git
            .rev
            .map(|rev| rev.into())
            .unwrap_or(GitReference::DefaultBranch);

        let git_url = GitUrl::try_from(git.git)
            .into_diagnostic()?
            .with_reference(git_reference);

        let resolver = self
            .git
            .fetch(
                &git_url,
                self.tool_context.clone().client.clone(),
                self.cache_dir.clone(),
            )
            .await
            .into_diagnostic()?;

        Ok(resolver)
    }

    /// Resolves the source path to a full path.
    ///
    /// This function does not check if the path exists and also does not follow
    /// symlinks.
    async fn resolve_precise_git(&self, git: PinnedGitSpec) -> miette::Result<Fetch> {
        let git_reference = git.source.reference.into();

        let git_url = GitUrl::from_commit(git.git, git_reference, git.source.commit);

        let resolver = self
            .git
            .fetch(
                &git_url,
                self.tool_context.clone().client.clone(),
                self.cache_dir.clone(),
            )
            .await
            .into_diagnostic()?;

        Ok(resolver)
    }

    /// Extracts the metadata from a package whose source is located at the
    /// given path.
    #[instrument(skip_all, fields(source = %source.pinned, platform = %host_platform))]
    #[allow(clippy::too_many_arguments)]
    async fn extract_records(
        &self,
        source: &SourceCheckout,
        channels: &[ChannelUrl],
        host_platform: Platform,
        host_virtual_packages: Vec<GenericVirtualPackage>,
        build_platform: Platform,
        build_virtual_packages: Vec<GenericVirtualPackage>,
        metadata_reporter: Arc<dyn BuildMetadataReporter>,
        build_id: usize,
    ) -> Result<Vec<SourceRecord>, BuildError> {
        let channel_urls = channels.iter().cloned().map(Into::into).collect::<Vec<_>>();

        let (cached_metadata, cache_entry) = self
            .source_metadata_cache
            .entry(
                source,
                &SourceMetadataInput {
                    channel_urls: channel_urls.clone(),
                    build_platform,
                    build_virtual_packages: build_virtual_packages.clone(),
                    host_platform,
                    host_virtual_packages: host_virtual_packages.clone(),
                },
            )
            .await?;
        if let Some(metadata) = cached_metadata {
            // Check if the input hash is still valid.
            if let Some(input_globs) = &metadata.input_hash {
                let new_hash = self
                    .glob_hash_cache
                    .compute_hash(GlobHashKey {
                        root: source.path.clone(),
                        globs: input_globs.globs.clone(),
                    })
                    .await?;
                if new_hash.hash == input_globs.hash {
                    tracing::debug!("found up-to-date cached metadata.");
                    return Ok(source_metadata_to_records(
                        source,
                        metadata.packages,
                        metadata.input_hash,
                    ));
                } else {
                    tracing::debug!("found stale cached metadata.");
                }
            } else {
                tracing::debug!("found cached metadata.");
                metadata_reporter.on_metadata_cached(build_id);
                // No input hash so just assume it is still valid.
                return Ok(source_metadata_to_records(
                    source,
                    metadata.packages,
                    metadata.input_hash,
                ));
            }
        }

        // Instantiate a protocol for the source directory.
        let protocol = pixi_build_frontend::BuildFrontend::default()
            .with_channel_config(self.channel_config.clone())
            .with_tool_context(self.tool_context.clone())
            .setup_protocol(SetupRequest {
                source_dir: source.path.clone(),
                build_tool_override: BackendOverride::from_env(),
                build_id,
            })
            .await
            .map_err(BuildError::BuildFrontendSetup)?;

        // Extract the conda metadata for the package.
        let metadata = protocol
            .get_conda_metadata(
                &CondaMetadataParams {
                    build_platform: Some(PlatformAndVirtualPackages {
                        platform: build_platform,
                        virtual_packages: Some(build_virtual_packages),
                    }),
                    host_platform: Some(PlatformAndVirtualPackages {
                        platform: host_platform,
                        virtual_packages: Some(host_virtual_packages),
                    }),
                    channel_base_urls: Some(channel_urls),
                    channel_configuration: ChannelConfiguration {
                        base_url: self.channel_config.channel_alias.clone(),
                    },
                    work_directory: self.work_dir.join(
                        WorkDirKey {
                            source: source.clone(),
                            host_platform,
                            build_backend: protocol.identifier().to_string(),
                        }
                        .key(),
                    ),
                    variant_configuration: Some(self.resolve_variant(host_platform)),
                },
                metadata_reporter.as_conda_metadata_reporter().clone(),
            )
            .await
            .map_err(|e| BuildError::BackendError(e.into()))?;

        // Compute the input globs for the mutable source checkouts.
        let input_hash = if source.pinned.is_immutable() {
            None
        } else {
            let input_globs = metadata.input_globs.clone().unwrap_or(protocol.manifests());
            let input_hash = self
                .glob_hash_cache
                .compute_hash(GlobHashKey {
                    root: source.path.clone(),
                    globs: input_globs.clone(),
                })
                .await?;
            Some(InputHash {
                hash: input_hash.hash,
                globs: input_globs,
            })
        };

        // Store in the cache
        cache_entry
            .insert(CachedCondaMetadata {
                packages: metadata.packages.clone(),
                input_hash: input_hash.clone(),
            })
            .await?;

        Ok(source_metadata_to_records(
            source,
            metadata.packages,
            input_hash,
        ))
    }

    fn cached_build_source_record(
        cached_build: CachedBuild,
        source_checkout: &SourceCheckout,
    ) -> Result<Option<RepoDataRecord>, BuildError> {
        // Check to see if the cached build is up-to-date.
        if let Some(source_input) = cached_build.source {
            let glob_time = GlobModificationTime::from_patterns(
                &source_checkout.path,
                source_input.globs.iter().map(String::as_str),
            )
            .map_err(BuildError::GlobModificationError)?;
            match glob_time {
                GlobModificationTime::MatchesFound {
                    modified_at,
                    designated_file,
                } => {
                    if cached_build
                        .record
                        .package_record
                        .timestamp
                        .map(|t| t >= chrono::DateTime::<Utc>::from(modified_at))
                        .unwrap_or(false)
                    {
                        tracing::debug!("found an up-to-date cached build.");
                        return Ok(Some(cached_build.record));
                    } else {
                        tracing::debug!(
                            "found an stale cached build, {} is newer than {}",
                            designated_file.display(),
                            cached_build
                                .record
                                .package_record
                                .timestamp
                                .unwrap_or_default()
                        );
                    }
                }
                GlobModificationTime::NoMatches => {
                    // No matches, so we should rebuild.
                    tracing::debug!("found a stale cached build, no files match the source glob");
                }
            }
        } else {
            tracing::debug!("found a cached build");
            // If there is no source info in the cache we assume its still valid.
            return Ok(Some(cached_build.record));
        }

        Ok(None)
    }
}

fn source_metadata_to_records(
    source: &SourceCheckout,
    packages: Vec<CondaPackageMetadata>,
    input_hash: Option<InputHash>,
) -> Vec<SourceRecord> {
    // Convert the metadata to repodata
    let packages = packages
        .into_iter()
        .map(|p| {
            SourceRecord {
                input_hash: input_hash.clone(),
                source: source.pinned.clone(),
                package_record: PackageRecord {
                    // We cannot now these values from the metadata because no actual package
                    // was built yet.
                    size: None,
                    sha256: None,
                    md5: None,

                    // TODO(baszalmstra): Decide if it makes sense to include the current
                    // timestamp here.
                    timestamp: None,

                    // These values are derived from the build backend values.
                    platform: p.subdir.only_platform().map(ToString::to_string),
                    arch: p.subdir.arch().as_ref().map(ToString::to_string),

                    // These values are passed by the build backend
                    name: p.name,
                    build: p.build,
                    version: p.version,
                    build_number: p.build_number,
                    license: p.license,
                    subdir: p.subdir.to_string(),
                    license_family: p.license_family,
                    noarch: p.noarch,
                    constrains: p.constraints.into_iter().map(|c| c.to_string()).collect(),
                    depends: p.depends.into_iter().map(|c| c.to_string()).collect(),

                    // These are deprecated and no longer used.
                    features: None,
                    track_features: vec![],
                    legacy_bz2_md5: None,
                    legacy_bz2_size: None,
                    python_site_packages_path: None,

                    // TODO(baszalmstra): Add support for these.
                    purls: None,

                    // These are not important at this point.
                    run_exports: None,
                },
            }
        })
        .collect();
    packages
}

/// Normalize a path, removing things like `.` and `..`.
///
/// Source: <https://github.com/rust-lang/cargo/blob/b48c41aedbd69ee3990d62a0e2006edbb506a480/crates/cargo-util/src/paths.rs#L76C1-L109C2>
fn normalize_absolute_path(path: &Path) -> Result<PathBuf, std::io::Error> {
    let mut components = path.components().peekable();
    let mut ret = if let Some(c @ Component::Prefix(..)) = components.peek().copied() {
        components.next();
        PathBuf::from(c.as_os_str())
    } else {
        PathBuf::new()
    };

    for component in components {
        match component {
            Component::Prefix(..) => unreachable!(),
            Component::RootDir => {
                ret.push(component.as_os_str());
            }
            Component::CurDir => {}
            Component::ParentDir => {
                if !ret.pop() {
                    return Err(std::io::Error::new(
                        std::io::ErrorKind::InvalidInput,
                        format!(
                            "cannot normalize a relative path beyond the base directory: {}",
                            path.display()
                        ),
                    ));
                }
            }
            Component::Normal(c) => {
                ret.push(c);
            }
        }
    }
    Ok(ret)
}

/// A key to uniquely identify a work directory. If there is a source build with
/// the same key they will share the same working directory.
struct WorkDirKey {
    /// The location of the source
    source: SourceCheckout,

    /// The platform the dependency will run on
    host_platform: Platform,

    /// The build backend name
    /// TODO: Maybe we should also include the version.
    build_backend: String,
}

impl WorkDirKey {
    pub fn key(&self) -> String {
        let mut hasher = Xxh3::new();
        self.source.pinned.to_string().hash(&mut hasher);
        self.host_platform.hash(&mut hasher);
        self.build_backend.hash(&mut hasher);
        let unique_key = URL_SAFE_NO_PAD.encode(hasher.finish().to_ne_bytes());
        match self.source.path.file_name().and_then(OsStr::to_str) {
            Some(name) => format!("{}-{}", name, unique_key),
            None => unique_key,
        }
    }
}<|MERGE_RESOLUTION|>--- conflicted
+++ resolved
@@ -26,16 +26,11 @@
 use pixi_config::get_cache_dir;
 pub use pixi_glob::{GlobHashCache, GlobHashError};
 use pixi_glob::{GlobHashKey, GlobModificationTime, GlobModificationTimeError};
-<<<<<<< HEAD
+use pixi_manifest::Targets;
 use pixi_record::{
     InputHash, PinnedGitCheckout, PinnedGitSpec, PinnedPathSpec, PinnedSourceSpec, SourceRecord,
 };
 use pixi_spec::{GitSpec, Reference, SourceSpec};
-=======
-use pixi_manifest::Targets;
-use pixi_record::{InputHash, PinnedPathSpec, PinnedSourceSpec, SourceRecord};
-use pixi_spec::SourceSpec;
->>>>>>> 2e8ca9bc
 use rattler_conda_types::{
     ChannelConfig, ChannelUrl, GenericVirtualPackage, PackageRecord, Platform, RepoDataRecord,
 };
@@ -64,14 +59,10 @@
     cache_dir: PathBuf,
     work_dir: PathBuf,
     tool_context: Arc<ToolContext>,
-<<<<<<< HEAD
-    variant_config: Option<HashMap<String, Vec<String>>>,
+    variant_config: Targets<Option<HashMap<String, Vec<String>>>>,
 
     /// The resolved Git references.
     git: GitResolver,
-=======
-    variant_config: Targets<Option<HashMap<String, Vec<String>>>>,
->>>>>>> 2e8ca9bc
 }
 
 #[derive(Debug, Error, Diagnostic)]
@@ -491,8 +482,8 @@
     async fn resolve_git(&self, git: GitSpec) -> miette::Result<Fetch> {
         let git_reference = git
             .rev
-            .map(|rev| rev.into())
-            .unwrap_or(GitReference::DefaultBranch);
+            .map(|rev| rev.try_into().into_diagnostic())
+            .unwrap_or(Ok(GitReference::DefaultBranch))?;
 
         let git_url = GitUrl::try_from(git.git)
             .into_diagnostic()?
@@ -516,7 +507,7 @@
     /// This function does not check if the path exists and also does not follow
     /// symlinks.
     async fn resolve_precise_git(&self, git: PinnedGitSpec) -> miette::Result<Fetch> {
-        let git_reference = git.source.reference.into();
+        let git_reference = git.source.reference.try_into().into_diagnostic()?;
 
         let git_url = GitUrl::from_commit(git.git, git_reference, git.source.commit);
 
