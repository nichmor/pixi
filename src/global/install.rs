use std::{
    collections::{HashMap, HashSet},
    ffi::OsStr,
    path::PathBuf,
    str::FromStr,
};

use indexmap::IndexMap;
use itertools::Itertools;
use miette::{Context, IntoDiagnostic};
use pixi_config::{self, default_channel_config, Config};
use pixi_progress::{await_in_progress, global_multi_progress, wrap_in_progress};
use pixi_utils::reqwest::build_reqwest_clients;
use rattler::{
    install::{DefaultProgressFormatter, IndicatifReporter, Installer},
    package_cache::PackageCache,
};
use rattler_conda_types::{
    GenericVirtualPackage, MatchSpec, Matches, PackageName, ParseStrictness, Platform,
    RepoDataRecord,
};
use rattler_repodata_gateway::Gateway;
use rattler_shell::{
    activation::{ActivationVariables, Activator, PathModificationBehavior},
    shell::{Shell, ShellEnum},
};
use rattler_solve::{resolvo::Solver, SolverImpl, SolverTask};
use rattler_virtual_packages::{VirtualPackage, VirtualPackageOverrides};
use reqwest_middleware::ClientWithMiddleware;

use super::{project::ParsedEnvironment, EnvironmentName, ExposedName};
use crate::{
    global::{self, BinDir, EnvDir},
    prefix::Prefix,
    rlimit::try_increase_rlimit_to_sensible,
};

/// Installs global environment records
pub(crate) async fn install_environment(
    specs: &IndexMap<PackageName, MatchSpec>,
    parsed_environment: &ParsedEnvironment,
    authenticated_client: ClientWithMiddleware,
    prefix: &Prefix,
    config: &Config,
    gateway: &Gateway,
) -> miette::Result<()> {
    let channels = parsed_environment
        .channels()
        .into_iter()
        .map(|channel| channel.clone().into_channel(config.global_channel_config()))
        .collect_vec();

    let platform = parsed_environment
        .platform()
        .unwrap_or_else(Platform::current);

    let repodata = await_in_progress("querying repodata ", |_| async {
        gateway
            .query(
                channels,
                [platform, Platform::NoArch],
                specs.values().cloned().collect_vec(),
            )
            .recursive(true)
            .await
            .into_diagnostic()
    })
    .await?;

    // Determine virtual packages of the current platform
    let virtual_packages = VirtualPackage::detect(&VirtualPackageOverrides::default())
        .into_diagnostic()
        .context("failed to determine virtual packages")?
        .iter()
        .cloned()
        .map(GenericVirtualPackage::from)
        .collect();

    // Solve the environment
    let solver_specs = specs.clone();
    let solved_records = tokio::task::spawn_blocking(move || {
        wrap_in_progress("solving environment", move || {
            Solver.solve(SolverTask {
                specs: solver_specs.values().cloned().collect_vec(),
                virtual_packages,
                ..SolverTask::from_iter(&repodata)
            })
        })
        .into_diagnostic()
        .context("failed to solve environment")
    })
    .await
    .into_diagnostic()??;

    try_increase_rlimit_to_sensible();

    // Install the environment
    let package_cache = PackageCache::new(pixi_config::get_cache_dir()?.join("pkgs"));

    await_in_progress("creating virtual environment", |pb| {
        Installer::new()
            .with_download_client(authenticated_client)
            .with_io_concurrency_limit(100)
            .with_execute_link_scripts(false)
            .with_package_cache(package_cache)
            .with_target_platform(platform)
            .with_reporter(
                IndicatifReporter::builder()
                    .with_multi_progress(global_multi_progress())
                    .with_placement(rattler::install::Placement::After(pb))
                    .with_formatter(DefaultProgressFormatter::default().with_prefix("  "))
                    .clear_when_done(true)
                    .finish(),
            )
            .install(prefix.root(), solved_records)
    })
    .await
    .into_diagnostic()?;

    Ok(())
}

pub(crate) async fn expose_executables(
    env_name: &EnvironmentName,
    parsed_environment: &ParsedEnvironment,
    prefix: &Prefix,
    bin_dir: &BinDir,
) -> miette::Result<bool> {
    // Determine the shell to use for the invocation script
    let shell: ShellEnum = if cfg!(windows) {
        rattler_shell::shell::CmdExe.into()
    } else {
        rattler_shell::shell::Bash.into()
    };

    // Construct the reusable activation script for the shell and generate an
    // invocation script for each executable added by the package to the
    // environment.
    let activation_script = create_activation_script(prefix, shell.clone())?;

    let prefix_records = prefix.find_installed_packages(None).await?;

    let all_executables = prefix.find_executables(prefix_records.as_slice());

    let exposed: HashSet<&String> = parsed_environment.exposed.values().collect();

    let exposed_executables: Vec<_> = all_executables
        .into_iter()
        .filter(|(name, _)| exposed.contains(name))
        .collect();

    let script_mapping = parsed_environment
        .exposed
        .iter()
        .map(|(exposed_name, entry_point)| {
            script_exec_mapping(
                exposed_name,
                entry_point,
                exposed_executables.iter(),
                bin_dir,
                env_name,
            )
        })
        .collect::<miette::Result<Vec<_>>>()?;

    create_executable_scripts(&script_mapping, prefix, &shell, activation_script).await
}

/// Maps an entry point in the environment to a concrete `ScriptExecMapping`.
///
/// This function takes an entry point and a list of executable names and paths,
/// and returns a `ScriptExecMapping` that contains the path to the script and
/// the original executable.
/// # Returns
///
/// A `miette::Result` containing the `ScriptExecMapping` if the entry point is
/// found, or an error if it is not.
///
/// # Errors
///
/// Returns an error if the entry point is not found in the list of executable names.
pub(crate) fn script_exec_mapping<'a>(
    exposed_name: &ExposedName,
    entry_point: &str,
    mut executables: impl Iterator<Item = &'a (String, PathBuf)>,
    bin_dir: &BinDir,
    environment_name: &EnvironmentName,
) -> miette::Result<ScriptExecMapping> {
    executables
        .find(|(executable_name, _)| *executable_name == entry_point)
        .map(|(_, executable_path)| ScriptExecMapping {
            global_script_path: bin_dir.executable_script_path(exposed_name),
            original_executable: executable_path.clone(),
        })
        .ok_or_else(|| miette::miette!("Could not find {entry_point} in {environment_name}"))
}

/// Create the environment activation script
fn create_activation_script(prefix: &Prefix, shell: ShellEnum) -> miette::Result<String> {
    let activator =
        Activator::from_path(prefix.root(), shell, Platform::current()).into_diagnostic()?;
    let result = activator
        .activation(ActivationVariables {
            conda_prefix: None,
            path: None,
            path_modification_behavior: PathModificationBehavior::Prepend,
        })
        .into_diagnostic()?;

    // Add a shebang on unix based platforms
    let script = if cfg!(unix) {
        format!("#!/bin/sh\n{}", result.script.contents().into_diagnostic()?)
    } else {
        result.script.contents().into_diagnostic()?
    };

    Ok(script)
}

/// Mapping from the global script location to an executable in a package
/// environment .
#[derive(Debug)]
pub struct ScriptExecMapping {
    pub global_script_path: PathBuf,
    pub original_executable: PathBuf,
}

/// Returns the string to add for all arguments passed to the script
fn get_catch_all_arg(shell: &ShellEnum) -> &str {
    match shell {
        ShellEnum::CmdExe(_) => "%*",
        ShellEnum::PowerShell(_) => "@args",
        _ => "\"$@\"",
    }
}

/// For each executable provided, map it to the installation path for its global
/// executable script.
#[allow(unused)]
async fn map_executables_to_global_bin_scripts(
    package_executables: impl IntoIterator<Item = PathBuf>,
    bin_dir: &BinDir,
) -> miette::Result<Vec<ScriptExecMapping>> {
    #[cfg(target_family = "windows")]
    let extensions_list: Vec<String> = if let Ok(pathext) = std::env::var("PATHEXT") {
        pathext.split(';').map(|s| s.to_lowercase()).collect()
    } else {
        tracing::debug!("Could not find 'PATHEXT' variable, using a default list");
        [
            ".COM", ".EXE", ".BAT", ".CMD", ".VBS", ".VBE", ".JS", ".JSE", ".WSF", ".WSH", ".MSC",
            ".CPL",
        ]
        .iter()
        .map(|&s| s.to_lowercase())
        .collect()
    };

    #[cfg(target_family = "unix")]
    // TODO: Find if there are more relevant cases, these cases are generated by our big friend
    // GPT-4
    let extensions_list: Vec<String> = vec![
        ".sh", ".bash", ".zsh", ".csh", ".tcsh", ".ksh", ".fish", ".py", ".pl", ".rb", ".lua",
        ".php", ".tcl", ".awk", ".sed",
    ]
    .iter()
    .map(|&s| s.to_owned())
    .collect();

    let mut mappings = vec![];

    for exec in package_executables {
        // Remove the extension of a file if it is in the list of known extensions.
        let Some(file_name) = exec
            .file_name()
            .and_then(OsStr::to_str)
            .map(str::to_lowercase)
        else {
            continue;
        };
        let file_name = extensions_list
            .iter()
            .find_map(|ext| file_name.strip_suffix(ext))
            .unwrap_or(file_name.as_str());

        let mut executable_script_path = bin_dir.path().join(file_name);

        if cfg!(windows) {
            executable_script_path.set_extension("bat");
        };
        mappings.push(ScriptExecMapping {
            original_executable: exec,
            global_script_path: executable_script_path,
        });
    }
    Ok(mappings)
}

/// Create the executable scripts by modifying the activation script
/// to activate the environment and run the executable.
pub(crate) async fn create_executable_scripts(
    mapped_executables: &[ScriptExecMapping],
    prefix: &Prefix,
    shell: &ShellEnum,
    activation_script: String,
) -> miette::Result<bool> {
    let mut changed = false;
    enum AddedOrChanged {
        Unchanged,
        Added,
        Changed,
    }

    for ScriptExecMapping {
        global_script_path,
        original_executable,
    } in mapped_executables
    {
        let mut script = activation_script.clone();
        shell
            .run_command(
                &mut script,
                [
                    format!(
                        "\"{}\"",
                        prefix.root().join(original_executable).to_string_lossy()
                    )
                    .as_str(),
                    get_catch_all_arg(shell),
                ],
            )
            .expect("should never fail");

        if matches!(shell, ShellEnum::CmdExe(_)) {
            // wrap the script contents in `@echo off` and `setlocal` to prevent echoing the
            // script and to prevent leaking environment variables into the
            // parent shell (e.g. PATH would grow longer and longer)
            script = format!(
                "@echo off\nsetlocal\n{}\nset exitcode=%ERRORLEVEL%\nendlocal\nexit %exitcode%",
                script.trim()
            );
        }

        let added_or_changed = if global_script_path.exists() {
            match tokio::fs::read_to_string(global_script_path).await {
                Ok(previous_script) if previous_script != script => AddedOrChanged::Changed,
                Ok(_) => AddedOrChanged::Unchanged,
                Err(_) => AddedOrChanged::Changed,
            }
        } else {
            AddedOrChanged::Added
        };

        if matches!(
            added_or_changed,
            AddedOrChanged::Changed | AddedOrChanged::Added
        ) {
            tokio::fs::write(&global_script_path, script)
                .await
                .into_diagnostic()?;
            changed = true;
        }

        #[cfg(unix)]
        {
            use std::os::unix::fs::PermissionsExt;
            std::fs::set_permissions(global_script_path, std::fs::Permissions::from_mode(0o755))
                .into_diagnostic()?;
        }

        let executable_name = global_script_path
            .file_stem()
            .and_then(OsStr::to_str)
            .expect("must always have at least a name");
        match added_or_changed {
            AddedOrChanged::Unchanged => {}
            AddedOrChanged::Added => eprintln!(
                "{}Added executable '{}'.",
                console::style(console::Emoji("✔ ", "")).green(),
                executable_name
            ),
            AddedOrChanged::Changed => eprintln!(
                "{}Updated executable '{}'.",
                console::style(console::Emoji("~ ", "")).yellow(),
                executable_name
            ),
        }
    }
    Ok(changed)
}

/// Warn user on dangerous package installations, interactive yes no prompt
#[allow(unused)]
pub(crate) fn prompt_user_to_continue(
    packages: &IndexMap<PackageName, MatchSpec>,
) -> miette::Result<bool> {
    let dangerous_packages = HashMap::from([
        ("pixi", "Installing `pixi` globally doesn't work as expected.\nUse `pixi self-update` to update pixi and `pixi self-update --version x.y.z` for a specific version."),
        ("pip", "Installing `pip` with `pixi global` won't make pip-installed packages globally available.\nInstead, use a pixi project and add PyPI packages with `pixi add --pypi`, which is recommended. Alternatively, `pixi add pip` and use it within the project.")
    ]);

    // Check if any of the packages are dangerous, and prompt the user to ask if
    // they want to continue, including the advice.
    for (name, _spec) in packages {
        if let Some(advice) = dangerous_packages.get(&name.as_normalized()) {
            let prompt = format!(
                "{}\nDo you want to continue?",
                console::style(advice).yellow()
            );
            if !dialoguer::Confirm::new()
                .with_prompt(prompt)
                .default(false)
                .show_default(true)
                .interact()
                .into_diagnostic()?
            {
                return Ok(false);
            }
        }
    }

    Ok(true)
}

<<<<<<< HEAD
pub(crate) async fn sync(project: &global::Project, config: &Config) -> Result<(), miette::Error> {
=======
// Syncs the manifest with the local environment
// Returns true if the global installation had to be updated
pub(crate) async fn sync(config: &Config, assume_yes: bool) -> Result<bool, miette::Error> {
    // Create directories
    let bin_dir = BinDir::from_env().await?;
    let env_root = EnvRoot::from_env().await?;

    let project = global::Project::discover_or_create(&bin_dir, &env_root, assume_yes)
        .await?
        .with_cli_config(config.clone());

>>>>>>> 2a4c4516
    // Fetch the repodata
    let (_, auth_client) = build_reqwest_clients(Some(config));

    let gateway = config.gateway(auth_client.clone());

    // Prune environments that are not listed
    project
        .env_root
        .prune(project.environments().keys().cloned())
        .await?;

    // Remove binaries that are not listed as exposed
    let exposed_paths = project
        .environments()
        .values()
        .flat_map(|environment| {
            environment
                .exposed
                .keys()
                .map(|e| project.bin_dir.executable_script_path(e))
        })
        .collect_vec();
    for file in project.bin_dir.files().await? {
        let file_name = file
            .file_stem()
            .and_then(OsStr::to_str)
            .ok_or_else(|| miette::miette!("Could not get file stem of {}", file.display()))?;
        if !exposed_paths.contains(&file) && file_name != "pixi" {
            tokio::fs::remove_file(&file)
                .await
                .into_diagnostic()
                .wrap_err_with(|| format!("Could not remove {}", &file.display()))?;
            eprintln!(
                "{}Remove executable '{file_name}'.",
                console::style(console::Emoji("✔ ", "")).green()
            );
        }
    }

    let mut updated_env = false;

    for (env_name, parsed_environment) in project.environments() {
        let specs = parsed_environment
            .dependencies
            .clone()
            .into_iter()
            .map(|(name, spec)| {
                let match_spec = MatchSpec::from_nameless(
                    spec.clone()
                        .try_into_nameless_match_spec(&default_channel_config())
                        .into_diagnostic()?
                        .ok_or_else(|| {
                            miette::miette!("Could not convert {spec:?} to nameless match spec.")
                        })?,
                    Some(name.clone()),
                );
                Ok((name, match_spec))
            })
            .collect::<Result<IndexMap<PackageName, MatchSpec>, miette::Report>>()?;

        let env_dir = EnvDir::from_env_root(project.env_root.clone(), env_name.clone()).await?;
        let prefix = Prefix::new(env_dir.path());

        let repodata_records = prefix
            .find_installed_packages(Some(50))
            .await?
            .into_iter()
            .map(|r| r.repodata_record)
            .collect_vec();

        let install_env = !local_environment_matches_spec(
            repodata_records,
            &specs,
            parsed_environment.platform(),
        );

        updated_env |= install_env;

        if install_env {
            install_environment(
                &specs,
                parsed_environment,
                auth_client.clone(),
                &prefix,
                config,
                &gateway,
            )
            .await?;
        }

<<<<<<< HEAD
        expose_executables(env_name, parsed_environment, &prefix, &project.bin_dir).await?;
=======
        updated_env |= expose_executables(
            &env_name,
            &parsed_environment,
            specs.keys().cloned().collect(),
            &prefix,
            &bin_dir,
        )
        .await?;
>>>>>>> 2a4c4516
    }

    Ok(updated_env)
}

/// Checks if the local environment matches the given specifications.
///
/// This function verifies that all the given specifications are present in the
/// local environment's prefix records and that there are no extra entries in
/// the prefix records that do not match any of the specifications.
fn local_environment_matches_spec(
    prefix_records: Vec<RepoDataRecord>,
    specs: &IndexMap<PackageName, MatchSpec>,
    platform: Option<Platform>,
) -> bool {
    // Check whether all specs in the manifest are present in the installed
    // environment
    let specs_in_manifest_are_present = specs
        .values()
        .all(|spec| prefix_records.iter().any(|record| spec.matches(record)));

    if !specs_in_manifest_are_present {
        return false;
    }

    // Check whether all packages in the installed environment have the correct
    // platform
    if let Some(platform) = platform {
        let platform_specs_match_env = prefix_records.iter().all(|record| {
            let Ok(package_platform) = Platform::from_str(&record.package_record.subdir) else {
                return true;
            };

            match package_platform {
                Platform::NoArch => true,
                p if p == platform => true,
                _ => false,
            }
        });

        if !platform_specs_match_env {
            return false;
        }
    }

    fn prune_dependencies(
        mut remaining_prefix_records: Vec<RepoDataRecord>,
        matched_record: &RepoDataRecord,
    ) -> Vec<RepoDataRecord> {
        let mut work_queue = Vec::from([matched_record.as_ref().clone()]);

        while let Some(current_record) = work_queue.pop() {
            let dependencies = &current_record.depends;
            for dependency in dependencies {
                let Ok(match_spec) = MatchSpec::from_str(dependency, ParseStrictness::Lenient)
                else {
                    continue;
                };
                let Some(index) = remaining_prefix_records
                    .iter()
                    .position(|record| match_spec.matches(&record.package_record))
                else {
                    continue;
                };

                let matched_record = remaining_prefix_records.remove(index).as_ref().clone();
                work_queue.push(matched_record);
            }
        }

        remaining_prefix_records
    }

    // Process each spec and remove matched entries and their dependencies
    let remaining_prefix_records = specs.iter().fold(prefix_records, |mut acc, (name, spec)| {
        let Some(index) = acc.iter().position(|record| {
            record.package_record.name == *name && spec.matches(record.as_ref())
        }) else {
            return acc;
        };
        let matched_record = acc.swap_remove(index);
        prune_dependencies(acc, &matched_record)
    });

    // If there are no remaining prefix records, then this means that
    // the environment doesn't contain records that don't match the manifest
    remaining_prefix_records.is_empty()
}

#[cfg(test)]
mod tests {
    use indexmap::IndexMap;
    use rattler_conda_types::{MatchSpec, PackageName, ParseStrictness, Platform};
    use rattler_lock::LockFile;
    use rstest::{fixture, rstest};

    use super::*;

    #[fixture]
    fn ripgrep_specs() -> IndexMap<PackageName, MatchSpec> {
        IndexMap::from([(
            PackageName::from_str("ripgrep").unwrap(),
            MatchSpec::from_str("ripgrep=14.1.0", ParseStrictness::Strict).unwrap(),
        )])
    }

    #[fixture]
    fn ripgrep_records() -> Vec<RepoDataRecord> {
        LockFile::from_str(include_str!("./test_data/lockfiles/ripgrep.lock"))
            .unwrap()
            .default_environment()
            .unwrap()
            .conda_repodata_records_for_platform(Platform::Linux64)
            .unwrap()
            .unwrap()
    }

    #[fixture]
    fn ripgrep_bat_specs() -> IndexMap<PackageName, MatchSpec> {
        IndexMap::from([
            (
                PackageName::from_str("ripgrep").unwrap(),
                MatchSpec::from_str("ripgrep=14.1.0", ParseStrictness::Strict).unwrap(),
            ),
            (
                PackageName::from_str("bat").unwrap(),
                MatchSpec::from_str("bat=0.24.0", ParseStrictness::Strict).unwrap(),
            ),
        ])
    }

    #[fixture]
    fn ripgrep_bat_records() -> Vec<RepoDataRecord> {
        LockFile::from_str(include_str!("./test_data/lockfiles/ripgrep_bat.lock"))
            .unwrap()
            .default_environment()
            .unwrap()
            .conda_repodata_records_for_platform(Platform::Linux64)
            .unwrap()
            .unwrap()
    }

    #[rstest]
    fn test_local_environment_matches_spec(
        ripgrep_records: Vec<RepoDataRecord>,
        ripgrep_specs: IndexMap<PackageName, MatchSpec>,
    ) {
        assert!(local_environment_matches_spec(
            ripgrep_records,
            &ripgrep_specs,
            None
        ));
    }

    #[rstest]
    fn test_local_environment_misses_entries_for_specs(
        mut ripgrep_records: Vec<RepoDataRecord>,
        ripgrep_specs: IndexMap<PackageName, MatchSpec>,
    ) {
        // Remove last repodata record
        ripgrep_records.pop();

        assert!(!local_environment_matches_spec(
            ripgrep_records,
            &ripgrep_specs,
            None
        ));
    }

    #[rstest]
    fn test_local_environment_has_too_many_entries_to_match_spec(
        ripgrep_bat_records: Vec<RepoDataRecord>,
        ripgrep_specs: IndexMap<PackageName, MatchSpec>,
        ripgrep_bat_specs: IndexMap<PackageName, MatchSpec>,
    ) {
        assert!(!local_environment_matches_spec(
            ripgrep_bat_records.clone(),
            &ripgrep_specs,
            None
        ), "The function needs to detect that records coming from ripgrep and bat don't match ripgrep alone.");

        assert!(
            local_environment_matches_spec(ripgrep_bat_records, &ripgrep_bat_specs, None),
            "The records and specs match and the function should return `true`."
        );
    }

    #[rstest]
    fn test_local_environment_matches_given_platform(
        ripgrep_records: Vec<RepoDataRecord>,
        ripgrep_specs: IndexMap<PackageName, MatchSpec>,
    ) {
        assert!(
            local_environment_matches_spec(
                ripgrep_records,
                &ripgrep_specs,
                Some(Platform::Linux64)
            ),
            "The records contains only linux-64 entries"
        );
    }

    #[rstest]
    fn test_local_environment_doesnt_match_given_platform(
        ripgrep_records: Vec<RepoDataRecord>,
        ripgrep_specs: IndexMap<PackageName, MatchSpec>,
    ) {
        assert!(
            !local_environment_matches_spec(ripgrep_records, &ripgrep_specs, Some(Platform::Win64),),
            "The record contains linux-64 entries, so the function should always return `false`"
        );
    }
}<|MERGE_RESOLUTION|>--- conflicted
+++ resolved
@@ -421,21 +421,9 @@
     Ok(true)
 }
 
-<<<<<<< HEAD
-pub(crate) async fn sync(project: &global::Project, config: &Config) -> Result<(), miette::Error> {
-=======
 // Syncs the manifest with the local environment
 // Returns true if the global installation had to be updated
-pub(crate) async fn sync(config: &Config, assume_yes: bool) -> Result<bool, miette::Error> {
-    // Create directories
-    let bin_dir = BinDir::from_env().await?;
-    let env_root = EnvRoot::from_env().await?;
-
-    let project = global::Project::discover_or_create(&bin_dir, &env_root, assume_yes)
-        .await?
-        .with_cli_config(config.clone());
-
->>>>>>> 2a4c4516
+pub(crate) async fn sync(project: &global::Project, config: &Config) -> Result<(bool), miette::Error> {
     // Fetch the repodata
     let (_, auth_client) = build_reqwest_clients(Some(config));
 
@@ -526,18 +514,7 @@
             .await?;
         }
 
-<<<<<<< HEAD
-        expose_executables(env_name, parsed_environment, &prefix, &project.bin_dir).await?;
-=======
-        updated_env |= expose_executables(
-            &env_name,
-            &parsed_environment,
-            specs.keys().cloned().collect(),
-            &prefix,
-            &bin_dir,
-        )
-        .await?;
->>>>>>> 2a4c4516
+        updated_env |= expose_executables(env_name, parsed_environment, &prefix, &project.bin_dir).await?;
     }
 
     Ok(updated_env)
