--- conflicted
+++ resolved
@@ -190,17 +190,13 @@
 
 /// A global environment directory
 pub(crate) struct EnvDir {
-<<<<<<< HEAD
     pub(crate) root: EnvRoot,
     pub(crate) bin_dir: BinDir,
-=======
->>>>>>> ebda8b14
-    path: PathBuf,
+    pub(crate) path: PathBuf,
 }
 
 impl EnvDir {
-<<<<<<< HEAD
-    /// Create the default Binary Environment directory
+    /// Create a global environment directory
     pub(crate) async fn new<T: Into<EnvironmentName>>(environment_name: T) -> miette::Result<Self> {
         let root = EnvRoot::from_env().await?;
         let bin_dir = BinDir::from_env().await?;
@@ -215,7 +211,7 @@
         })
     }
 
-    /// Create the Binary Environment based on passed global environment root
+    /// Create a global environment directory based on passed global environment root
     pub(crate) async fn from_env_root<T: Into<EnvironmentName>>(
         env_root: EnvRoot,
         environment_name: T,
@@ -230,17 +226,6 @@
             bin_dir,
             path,
         })
-=======
-    /// Create a global environment directory
-    pub(crate) async fn new(
-        root: EnvRoot,
-        environment_name: EnvironmentName,
-    ) -> miette::Result<Self> {
-        let path = root.path().join(environment_name.as_str());
-        tokio::fs::create_dir_all(&path).await.into_diagnostic()?;
-
-        Ok(Self { path })
->>>>>>> ebda8b14
     }
 
     /// Construct the path to the env directory for the environment
